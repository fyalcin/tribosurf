--- conflicted
+++ resolved
@@ -22,7 +22,7 @@
 levels = {'DEBUG': 10, 'INFO': 20, 'WARNING': 30, 
           'ERROR': 40, 'CRITICAL': 50}
 log_format = '%(process)d - %(asctime)s - %(levelname)s - %(message)s'
-currentdir = os.path.dirname(__file__)
+
 
 class LoggingBase:
     """
@@ -312,14 +312,8 @@
             Dictionary containing the configurations.
         """
 
-<<<<<<< HEAD
-        #project_folder = os.getcwd()
-        #config_path = project_folder + '/triboflow/core/config.json' 
-        config_path = currentdir + '/config.json'
-=======
         project_folder = os.path.dirname(__file__)
         config_path = project_folder + '/config.json' 
->>>>>>> f285db74
         with open(config_path, 'r') as config:
             config = json.load(config)
         
@@ -339,24 +333,12 @@
             The path to log folder.
         """
         
-<<<<<<< HEAD
-        #project_folder = os.getcwd()
-        
-        # PurePosixPath gets the first level parten directory
-        #log_folder_object = PurePosixPath(project_folder)
-        #log_folder = str(log_folder_object.parent) + '/log/'
-        #log_path = Path(log_folder)
-        log_path = Path(currentdir + '/../../../')
-        log_folder = currentdir + '/../../../' + 'log/'
-        
-=======
         project_folder = os.path.dirname(__file__)
         # PurePosixPath gets the first level parten directory
         log_folder_object = PurePosixPath(project_folder)
         log_folder = str(log_folder_object.parent.parent.parent) + '/log/'
         log_path = Path(log_folder)
 
->>>>>>> f285db74
         if not log_path.is_dir():
             print("WARNING: There is no folder for log files.")
             print("Creating a new log folder in " + log_folder)
