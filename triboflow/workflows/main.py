"""Main Workflows to be used by the TriboFlow Project.

Created on Wed Jun 17 15:47:39 2020
@author: mwo
"""

from fireworks import Workflow, Firework

from triboflow.fireworks.common import check_inputs_fw
from triboflow.firetasks.encut_convergence import FT_StartEncutConvo
from triboflow.firetasks.kpoint_convergence import FT_StartKPointConvo
from triboflow.firetasks.structure_manipulation import FT_StartSlabRelaxSWF, \
    FT_MakeHeteroStructure
from triboflow.firetasks.PES import FT_StartPESCalcSubWF
from triboflow.firetasks.check_inputs import FT_UpdateCompParams
from triboflow.utils.database import NavigatorMP
from triboflow.utils.structure_manipulation import interface_name

def heterogeneous_wf(inputs):
    """Return main workflow for heterogeneous interfaces within Triboflow.

    Parameters
    ----------
    inputs : dict
        Dictionary containing sub-dictionaries with material information and
        parameters for the interface creation and computational settings.

    Returns
    -------
    WF : FireWorks Workflow
        Main Triboflow workflow for heterogeneous interfaces.

    """   
    mat_1 = inputs.get('material_1')
    mat_2 = inputs.get('material_2')
    comp_params = inputs.get('computational_params')
    inter_params = inputs.get('interface_params')
    
    if not all([mat_1, mat_2, comp_params, inter_params]):
        raise SystemExit('The inputs-dictionary for this workflow must '
                         'contain the following keys:\n'
                         'material_1\nmaterial_2\ncomputational_params\n'
                         'interface_params')

    nav_mp = NavigatorMP()
    struct_1, mp_id_1 = nav_mp.get_low_energy_structure(
        chem_formula=mat_1.get('formula'),
        mp_id=mat_1.get('mp_id'))
    struct_2, mp_id_2 = nav_mp.get_low_energy_structure(
        chem_formula=mat_2.get('formula'),
        mp_id=mat_2.get('mp_id'))
    
    functional = comp_params.get('functional', 'SCAN')
    
    WF = []

<<<<<<< HEAD
    Initialize = CheckInputsFW(mat1_params = mat_1,
                               mat2_params = mat_2,
                               comp_params = comp_params,
                               interface_params = inter_params,
                               FW_name = 'Check input parameters')
=======
    Initialize = check_inputs_fw(mat1_params=mat_1,
                                 mat2_params=mat_2,
                                 compparams=comp_params,
                                 interface_params=inter_params,
                                 FW_name='Check input parameters')
>>>>>>> f285db74
    WF.append(Initialize)
    
    ConvergeEncut_M1 = Firework(FT_StartEncutConvo(mp_id=mp_id_1,
                                                   functional=functional),
                                name='Start encut convergence for {}'
                                      .format(mat_1['formula']))
    WF.append(ConvergeEncut_M1)
    
    ConvergeEncut_M2 = Firework(FT_StartEncutConvo(mp_id=mp_id_2,
                                                   functional=functional),
                                name='Start encut convergence for {}'
                                      .format(mat_2['formula']))
    WF.append(ConvergeEncut_M2)
    
    ConvergeKpoints_M1 = Firework(FT_StartKPointConvo(mp_id=mp_id_1,
                                                   functional=functional),
                                  name='Start kpoints convergence for {}'
                                        .format(mat_1['formula']))
    WF.append(ConvergeKpoints_M1)
    
    ConvergeKpoints_M2 = Firework(FT_StartKPointConvo(mp_id=mp_id_2,
                                                      functional=functional),
                                name='Start kpoints convergence for {}'
                                     .format(mat_2['formula']))
    WF.append(ConvergeKpoints_M2)
    
    Final_Params = Firework(FT_UpdateCompParams(mp_id_1=mp_id_1,
                                                mp_id_2=mp_id_2,
                                                miller_1=mat_1.get('miller'),
                                                miller_2=mat_2.get('miller'),
                                                functional=functional),
                            name='Consolidate computational paramters')
    WF.append(Final_Params)
    
    MakeSlabs_M1 = Firework(FT_StartSlabRelaxSWF(mp_id=mp_id_1,
                                                 miller=mat_1.get('miller'),
                                                 functional=functional),
                            name='Make and relax slabs for {}'
                                 .format(mat_1['formula']))
    WF.append(MakeSlabs_M1)
    
    MakeSlabs_M2 = Firework(FT_StartSlabRelaxSWF(mp_id=mp_id_2,
                                                 miller=mat_2.get('miller'),
                                                 functional=functional),
                            name='Make and relax slabs for {}'
                                  .format(mat_2['formula']))
    WF.append(MakeSlabs_M2)
    
    MakeInterface = Firework(FT_MakeHeteroStructure(
        mp_id_1=mp_id_1,
        mp_id_2=mp_id_2,
        miller_1=mat_1.get('miller'),
        miller_2=mat_2.get('miller'),
        functional=functional),
        name='Match the interface')
    WF.append(MakeInterface)
    
    CalcPESPoints = Firework(FT_StartPESCalcSubWF(
        mp_id_1=mp_id_1,
        mp_id_2=mp_id_2,
        miller_1=mat_1.get('miller'),
        miller_2=mat_2.get('miller'),
        functional=functional),
        name='Compute PES high-symmetry points')
    WF.append(CalcPESPoints)
    
    # Define dependencies:
    Dependencies = {Initialize: [ConvergeEncut_M1, ConvergeEncut_M2],
                    ConvergeEncut_M1: [ConvergeKpoints_M1],
                    ConvergeEncut_M2: [ConvergeKpoints_M2],
                    ConvergeKpoints_M1: [Final_Params],
                    ConvergeKpoints_M2: [Final_Params],
                    Final_Params: [MakeSlabs_M1, MakeSlabs_M2],
                    MakeSlabs_M1: [MakeInterface],
                    MakeSlabs_M2: [MakeInterface],
                    MakeInterface: [CalcPESPoints]}

<<<<<<< HEAD
    WF_Name = 'TriboFlow '+ InterfaceName(mp_id_1, mat_1.get('miller'),
                            mp_id_2, mat_2.get('miller'))

    WF = Workflow(WF, Dependencies, name=WF_Name)
=======
    WF_Name = 'TriboFlow ' + interface_name(mp_id_1, mat_1.get('miller'),
                                            mp_id_2, mat_2.get('miller'))

    WF = Workflow(WF, Dependencies, name=WF_Name)

>>>>>>> f285db74
    return WF<|MERGE_RESOLUTION|>--- conflicted
+++ resolved
@@ -54,19 +54,11 @@
     
     WF = []
 
-<<<<<<< HEAD
-    Initialize = CheckInputsFW(mat1_params = mat_1,
-                               mat2_params = mat_2,
-                               comp_params = comp_params,
-                               interface_params = inter_params,
-                               FW_name = 'Check input parameters')
-=======
     Initialize = check_inputs_fw(mat1_params=mat_1,
                                  mat2_params=mat_2,
                                  compparams=comp_params,
                                  interface_params=inter_params,
                                  FW_name='Check input parameters')
->>>>>>> f285db74
     WF.append(Initialize)
     
     ConvergeEncut_M1 = Firework(FT_StartEncutConvo(mp_id=mp_id_1,
@@ -144,16 +136,9 @@
                     MakeSlabs_M2: [MakeInterface],
                     MakeInterface: [CalcPESPoints]}
 
-<<<<<<< HEAD
-    WF_Name = 'TriboFlow '+ InterfaceName(mp_id_1, mat_1.get('miller'),
-                            mp_id_2, mat_2.get('miller'))
-
-    WF = Workflow(WF, Dependencies, name=WF_Name)
-=======
     WF_Name = 'TriboFlow ' + interface_name(mp_id_1, mat_1.get('miller'),
                                             mp_id_2, mat_2.get('miller'))
 
     WF = Workflow(WF, Dependencies, name=WF_Name)
 
->>>>>>> f285db74
     return WF