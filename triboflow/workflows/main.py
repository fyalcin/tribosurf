"""Main Workflows to be used by the TriboFlow Project.

Created on Wed Jun 17 15:47:39 2020
@author: mwo
"""

from fireworks import Workflow, Firework

from triboflow.firetasks.adhesion import (
    FT_RelaxMatchedSlabs,
    FT_RetrieveMatchedSlabs,
)
from triboflow.firetasks.run_slabs_wfs import GetCandidatesForHeteroStructure
from triboflow.firetasks.start_swfs import (
    FT_StartAdhesionSWF,
    FT_StartBulkConvoSWF,
    # FT_StartDielectricSWF,
    FT_StartPESCalcSWF,
    FT_StartChargeAnalysisSWF,
)
from triboflow.firetasks.structure_manipulation import (
    FT_AddBulkToDB,
    FT_MakeHeteroStructure,
    FT_StartBulkPreRelax,
)
from triboflow.utils.mp_connection import material_from_mp


def optimize_bulk_wf(inputs):
    """Return main workflow for bulk optimization within Triboflow.

    Parameters
    ----------
    inputs : dict
        Dictionary containing sub-dictionaries with material information and
        parameters for the interface creation and computational settings.

    Returns
    -------
    wf_list : FireWorks Workflow
        Main Triboflow workflow for bulk optimization.

    """
    material = inputs["material"]
    computational_params = inputs["computational_params"]
    db_file = inputs["db_file"]
    high_level = inputs["high_level"]

    struct, mpid = material_from_mp(material)

    formula = struct.composition.reduced_formula

    functional = computational_params.get("functional", "PBE")

    wf_list = []

    add_bulk = Firework(
        FT_AddBulkToDB(
            mpid=mpid,
            functional=functional,
            db_file=db_file,
            high_level=high_level,
            custom_data={"comp_parameters": computational_params},
        ),
        name=f"Add {formula} ({mpid}) to DB",
    )
    wf_list.append(add_bulk)

    pre_relaxation = Firework(
        FT_StartBulkPreRelax(
            mp_id=mpid,
            functional=functional,
            db_file=db_file,
            high_level=high_level,
        ),
        name=f"Start pre-relaxation for {formula} ({mpid})",
        parents=[add_bulk],
    )
    wf_list.append(pre_relaxation)

    converge_encut = Firework(
        FT_StartBulkConvoSWF(
            conv_type="encut",
            mp_id=mpid,
            functional=functional,
            db_file=db_file,
            high_level=high_level,
        ),
        name=f"Start encut convergence for {formula} ({mpid})",
        parents=[pre_relaxation],
    )
    wf_list.append(converge_encut)

    converge_kpoints = Firework(
        FT_StartBulkConvoSWF(
            conv_type="kpoints",
            mp_id=mpid,
            functional=functional,
            db_file=db_file,
            high_level=high_level,
        ),
        name=f"Start kpoints convergence for {formula} ({mpid})",
        parents=[converge_encut],
    )
    wf_list.append(converge_kpoints)

    wf_name = f"Converge_bulk_{formula}_{functional}"

    wf = Workflow(wf_list, name=wf_name)

    return wf


def heterogeneous_wf(inputs):
    """Return main workflow for heterogeneous interfaces within Triboflow.

    Parameters
    ----------
    inputs : dict
        Dictionary containing sub-dictionaries with material information and
        parameters for the interface creation and computational settings.

    Returns
    -------
    fw_list : FireWorks Workflow
        Main Triboflow workflow for heterogeneous interfaces.

    """
    material_1 = inputs["material_1"]
    material_2 = inputs["material_2"]
    computational_params = inputs["computational_params"]
    interface_params = inputs["interface_params"]
    sg_params_1 = inputs["sg_params_1"]
    sg_params_2 = inputs["sg_params_2"]
    sg_filter_1 = inputs["sg_filter_1"]
    sg_filter_2 = inputs["sg_filter_2"]
    db_file = inputs["db_file"]
    high_level = inputs["high_level"]

    struct_1, mpid_1 = material_from_mp(material_1)
    struct_2, mpid_2 = material_from_mp(material_2)

    formula_1 = struct_1.composition.reduced_formula
    formula_2 = struct_2.composition.reduced_formula

    functional = computational_params.get("functional", "PBE")

    fw_list = []

    # external_pressure might default to None, so we have to check for that
    external_pressure = interface_params.get("external_pressure", 0.0) or 0.0

    add_bulk_m1 = Firework(
        FT_AddBulkToDB(
            mpid=mpid_1,
            functional=functional,
            db_file=db_file,
            high_level=high_level,
            custom_data={"comp_parameters": computational_params},
        ),
        name=f"Add {formula_1} ({mpid_1}) to DB",
    )
    fw_list.append(add_bulk_m1)

    pre_relaxation_m1 = Firework(
        FT_StartBulkPreRelax(
            mp_id=mpid_1,
            functional=functional,
            db_file=db_file,
            high_level=high_level,
        ),
        name=f"Start pre-relaxation for {formula_1} ({mpid_1})",
        parents=[add_bulk_m1],
    )
    fw_list.append(pre_relaxation_m1)

    converge_encut_m1 = Firework(
        FT_StartBulkConvoSWF(
            conv_type="encut",
            mp_id=mpid_1,
            functional=functional,
            db_file=db_file,
            high_level=high_level,
        ),
        name=f"Start encut convergence for {formula_1} ({mpid_1})",
        parents=[pre_relaxation_m1],
    )
    fw_list.append(converge_encut_m1)

    converge_kpoints_m1 = Firework(
        FT_StartBulkConvoSWF(
            conv_type="kpoints",
            mp_id=mpid_1,
            functional=functional,
            db_file=db_file,
            high_level=high_level,
        ),
        name=f"Start kpoints convergence for {formula_1} ({mpid_1})",
        parents=[converge_encut_m1],
    )
    fw_list.append(converge_kpoints_m1)

    final_params_parents = [converge_kpoints_m1]

    if mpid_2 != mpid_1:
        add_bulk_m2 = Firework(
            FT_AddBulkToDB(
                mpid=mpid_2,
                functional=functional,
                db_file=db_file,
                high_level=high_level,
                custom_data={"comp_parameters": computational_params},
            ),
            name=f"Add {formula_2} ({mpid_2}) to DB",
        )
        fw_list.append(add_bulk_m2)

        pre_relaxation_m2 = Firework(
            FT_StartBulkPreRelax(
                mp_id=mpid_2,
                functional=functional,
                db_file=db_file,
                high_level=high_level,
            ),
            name=f"Start pre-relaxation for {formula_2} ({mpid_2})",
            parents=[add_bulk_m2],
        )
        fw_list.append(pre_relaxation_m2)

        converge_encut_m2 = Firework(
            FT_StartBulkConvoSWF(
                conv_type="encut",
                mp_id=mpid_2,
                functional=functional,
                db_file=db_file,
                high_level=high_level,
            ),
            name=f"Start encut convergence for {formula_2} ({mpid_2})",
            parents=[pre_relaxation_m2],
        )
        fw_list.append(converge_encut_m2)

        converge_kpoints_m2 = Firework(
            FT_StartBulkConvoSWF(
                conv_type="kpoints",
                mp_id=mpid_2,
                functional=functional,
                db_file=db_file,
                high_level=high_level,
            ),
            name=f"Start kpoints convergence for {formula_2} ({mpid_2})",
            parents=[converge_encut_m2],
        )
        fw_list.append(converge_kpoints_m2)

        final_params_parents.append(converge_kpoints_m2)

    bulk_coll = f"{functional}.bulk_data"
    surfen_coll = f"{functional}.surfen_data"

    find_candidate_slabs = Firework(
        GetCandidatesForHeteroStructure(
            mpid_1=mpid_1,
            mpid_2=mpid_2,
            comp_params_1={},
            comp_params_2={},
            interface_params=interface_params,
            sg_params_1=sg_params_1,
            sg_params_2=sg_params_2,
            sg_filter_1=sg_filter_1,
            sg_filter_2=sg_filter_2,
            db_file=db_file,
            high_level=high_level,
            surfen_coll=surfen_coll,
            bulk_coll=bulk_coll,
            add_full_relax=True,
        ),
        name="Get candidate slabs for heterostructure generation",
        parents=final_params_parents,
    )

    fw_list.append(find_candidate_slabs)

    make_interface = Firework(
        FT_MakeHeteroStructure(
            mp_id_1=mpid_1,
            mp_id_2=mpid_2,
            interface_params=interface_params,
            functional=functional,
            db_file=db_file,
            high_level=high_level,
        ),
        name="Match the interface",
        parents=[find_candidate_slabs],
    )
    fw_list.append(make_interface)

    relax_matched_slabs = Firework(
        FT_RelaxMatchedSlabs(
            mp_id_1=mpid_1,
            mp_id_2=mpid_2,
            functional=functional,
            external_pressure=external_pressure,
            prerelax=True,
            db_file=db_file,
            high_level=high_level,
        ),
        name="Fully relax the matched slabs",
        parents=[make_interface],
    )
    fw_list.append(relax_matched_slabs)

    calc_pes_points = Firework(
        FT_StartPESCalcSWF(
            mp_id_1=mpid_1,
            mp_id_2=mpid_2,
            functional=functional,
            external_pressure=external_pressure,
            prerelax=True,
            db_file=db_file,
            high_level=high_level,
        ),
        name="Compute PES high-symmetry points",
        parents=[make_interface],
    )
    fw_list.append(calc_pes_points)

    retrieve_matched_slabs = Firework(
        FT_RetrieveMatchedSlabs(
            mp_id_1=mpid_1,
            mp_id_2=mpid_2,
            functional=functional,
            external_pressure=external_pressure,
            db_file=db_file,
            high_level=high_level,
        ),
        name="Retrieve relaxed matched slabs",
        parents=[relax_matched_slabs],
    )
    fw_list.append(retrieve_matched_slabs)

    compute_adhesion = Firework(
        FT_StartAdhesionSWF(
            mp_id_1=mpid_1,
            mp_id_2=mpid_2,
            functional=functional,
            external_pressure=external_pressure,
            db_file=db_file,
            high_level=high_level,
        ),
        name="Calculate Adhesion",
        parents=[calc_pes_points, retrieve_matched_slabs],
    )
    fw_list.append(compute_adhesion)

    charge_analysis = Firework(
        FT_StartChargeAnalysisSWF(
            mp_id_1=mpid_1,
            mp_id_2=mpid_2,
            functional=functional,
            external_pressure=external_pressure,
            db_file=db_file,
            high_level=high_level,
        ),
        name="Charge Analysis",
        parents=[calc_pes_points],
    )
    fw_list.append(charge_analysis)

    wf_name = (
        "TriboFlow_"
        + "-".join(
            sorted([f"{formula_1}_({mpid_1})", f"{formula_2}_({mpid_2})"])
        )
        + "_"
        + f"{functional}@{external_pressure}GPa"
    )

<<<<<<< HEAD
    fw_list = Workflow(fw_list, name=wf_name)

    return fw_list
=======
    wf = Workflow(wf_list, name=wf_name)

    return wf
>>>>>>> 91d0ebee
<|MERGE_RESOLUTION|>--- conflicted
+++ resolved
@@ -376,12 +376,6 @@
         + f"{functional}@{external_pressure}GPa"
     )
 
-<<<<<<< HEAD
     fw_list = Workflow(fw_list, name=wf_name)
 
-    return fw_list
-=======
-    wf = Workflow(wf_list, name=wf_name)
-
-    return wf
->>>>>>> 91d0ebee
+    return fw_list