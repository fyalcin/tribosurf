--- conflicted
+++ resolved
@@ -880,18 +880,10 @@
             "Once you workflow has finished you can access the "
             "results from the database using this code:\n\n"
             "import pprint\n"
-<<<<<<< HEAD
-            "from triboflow.utils.database import GetSlabFromDB\n"
-            'results = GetBulkFromDB("{}", "{}", "{}", "{}")\n'
-            "pprint.pprint(results)\n".format(
-                flag, db_file, miller, functional
-            )
-=======
             "from hitmen_utils.db_tools import VaspDB\n"
             f"db = VaspDB(db_file='{db_file}')\n"
             f"results = db.find_data(collection='{functional}.slab_data', fltr={'name': '{flag}'})\n"
             "pprint.pprint(results)\n"
->>>>>>> 632453fa
         )
 
     tag = formula + miller_str + "_" + str(uuid4())
