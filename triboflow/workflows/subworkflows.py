"""SubWorkflows to be used by the TriboFlow Project.

Created on Wed Jun 17 15:47:39 2020
@author: mwo
"""

from uuid import uuid4
import numpy as np

from fireworks import Workflow, Firework

from triboflow.fireworks.common import run_pes_calc_fw, make_pes_fw
from triboflow.firetasks.encut_convergence import FT_EnergyCutoffConvo
from triboflow.firetasks.kpoint_convergence import FT_KpointsConvo
from triboflow.firetasks.structure_manipulation import FT_MakeSlabInDB, \
    FT_StartSlabRelax, FT_GetRelaxedSlab
from triboflow.firetasks.PPES import FT_DoPPESCalcs, FT_FitPPES
from triboflow.utils.database import Navigator, NavigatorMP
from triboflow.utils.vasp_tools import get_emin, get_custom_vasp_static_settings

def calc_pes_swf(top_slab, bottom_slab,
                 interface_name=None,
                 functional='PBE',
                 comp_parameters={},
                 file_output=False,
                 output_dir=None,
                 remote_copy=False,
                 server=None, 
                 user=None, 
                 port=None):
    """Create a subworkflow to compute the PES for an interface of two slabs.
    
    This workflow takes two matched slabs (their cells must be identical) as
    input and computes the potential energy surface (PES) for the interface.
    Output are saved in a high-level database, but may also be also written
    as files and copied to a chosen location. Note that this copy operation
    is generally dependent on which machine the calculations are executed,
    and not on the machine where the workflow is submitted. Also ssh-keys need
    to be set up for remote_copy to work!
    
    Parameters
    ----------
    top_slab : pymatgen.core.surface.Slab
        Top slab of the interface.
    bottom_slab : pymatgen.core.surface.Slab
        Bottom slab of the interface.
    interface_name : str, optional
        Unique name to find the interface in the database with.
        The default is None, which will lead to an automatic interface_name
        generation which will be printed on screen.
    bottom_mpid : str, optional
        ID of the bulk material of the top slab in the MP database.
        The default is None.
    functional : str, optional
        Which functional to use; has to be 'PBE' or 'SCAN'. The default is 'PBE'
    comp_parameters : dict, optional
        Computational parameters to be passed to the vasp input file generation.
        The default is {}.
    file_output : bool, optional
        Toggles file output. The default is False.
    output_dir : str, optional
        Defines a directory the output is to be copied to. (Do not use a
        trailing / and/or relative location symbols like ~/.)
        The default is None.
    remote_copy : bool, optional
        If true, scp will be used to copy the results to a remote server. Be
        advised that ssh-key certification must be set up between the two
        machines. The default is False.
    server : str, optional
        Fully qualified domain name of the server the output should be copied
        to. The default is None.
    user : str, optional
        The user name on the remote server.
    port : int, optional
        On some machines ssh-key certification is only supported for certain
        ports. A port may be selected here. The default is None.

    Returns
    -------
    SWF : fireworks.core.firework.Workflow
        A subworkflow intended to compute the PES of a certain interface.

    """
    
    try:
        top_miller = list(top_slab.miller_index)
    except:
        raise AssertionError("You have used {} as an input for <top_slab>.\n"
                             "Please use <class 'pymatgen.core.surface.Slab'>"
                             " instead.".format(type(top_slab)))
        
    try:
        bot_miller = list(bottom_slab.miller_index)
    except:
        raise AssertionError("You have used {} as an input for <bot_slab>.\n"
                             "Please use <class 'pymatgen.core.surface.Slab'>"
                             " instead.".format(type(bottom_slab)))
        
    if not interface_name:
        mt = ''.join(str(s) for s in top_miller)
        mb = ''.join(str(s) for s in bot_miller)
        interface_name = (top_slab.formula+'_'+mt+'_'+
                          bottom_slab.formula+'_'+mb+'_AutoGen')
        print('\nYour interface name has been automatically generated to be:'
              '\n {}'.format(interface_name))
        
    
    if comp_parameters == {}:
        print('\nNo computational parameters have been defined!\n'
              'Workflow will run with:\n'
              '   ISPIN = 1\n'
              '   ISMEAR = 0\n'
              '   ENCUT = 520\n'
              '   kpoint density kappa = 5000\n'
              'We recommend to pass a comp_parameters dictionary'
              ' of the form:\n'
              '   {"use_vdw": <True/False>,\n'
              '    "use_spin": <True/False>,\n'
              '    "is_metal": <True/False>,\n'
              '    "encut": <float>,\n'
              '    "k_dens": <int>}\n')
    
    tag = interface_name+'_'+str(uuid4())
    
    FW_1 = run_pes_calc_fw(top_slab=top_slab, 
                           bottom_slab=bottom_slab, 
                           interface_name=interface_name,
                           functional=functional,
                           comp_parameters=comp_parameters,
                           tag=tag,
                           FW_name='Start PES calcs for '+interface_name)
    
    FW_2 = make_pes_fw(interface_name=interface_name,
                       functional=functional,
                       tag=tag,
                       file_output=file_output,
                       output_dir=output_dir,
                       remote_copy=remote_copy,
                       server=server, 
                       user=user, 
                       port=port,
                       FW_name='Parse PES calcs for '+interface_name)
    
    SWF = Workflow([FW_1, FW_2], {FW_1: [FW_2]},
                   name='Calc PES for '+interface_name+' SWF')
    return SWF
    
<<<<<<< HEAD
def CalcPPES_SWF(interface_name, functional, distance_list = [-0.5, -0.25, 0.0,
                                0.25, 0.5, 2.5, 3.0, 4.0, 5.0, 7.5],
                 out_name = 'PPES@minimum', structure_name = 'minimum_relaxed',
                 spec = {}):
=======
def calc_ppes_swf(interface_name, functional, distance_list=[-0.5, -0.25, 0.0, 
                  0.25, 0.5, 2.5, 3.0, 4.0, 5.0, 7.5],
                  out_name='PPES@minimum', structure_name='minimum_relaxed',
                  spec={}):
>>>>>>> f285db74
    """
    Generate a subworkflow that calculates a PPES using static calculations.
    
    For a given interface in the high-level database this subworkflow performs
    static calculations for different distances of the two slabs modeling
    brittle cleavage under mode 1 loading using the rigid separation model.
    The results are saved in a energy vs distance array and saved i the high-
    level database alongside a fit to a UBER curve.

    Parameters
    ----------
    interface_name : str
        Name of the interface in the high-level database.
    functional : str
        Which functional to use; has to be 'PBE' or 'SCAN'.
    distance_list : list of float, optional
        Modification of the equilibrium distance between the slabs.
        The default is [-0.5, -0.25, 0.0, 0.25, 0.5, 2.5, 3.0, 4.0, 5.0, 7.5].
    out_name : str, optional
        Name for the PPES data in the high-level database. The default is
        'PPES@minimum'.
    structure_name : str, optional
        Name of the structure in the interface entry to the high-level database
        for which the PPES should be calculated. The default is
        'minimum_relaxed'.
    spec : dict, optional
        fw_spec that can be passed to the SWF and will be passed on. The
        default is {}.

    Returns
    -------
    SWF : fireworks.core.firework.Workflow
        Subworkflow to calculate the PPES for a certain interface.

    """
    tag = interface_name+'_'+str(uuid4())
    
    FW_1 = Firework(FT_DoPPESCalcs(interface_name=interface_name,
                                   functional=functional,
                                   distance_list = distance_list,
                                   tag=tag,
                                   structure_name = structure_name),
                    spec=spec, name='PPES Calculations for '+interface_name)
    
    FW_2 = Firework(FT_FitPPES(interface_name=interface_name,
                                   functional=functional,
                                   distance_list = distance_list,
                                   out_name = out_name,
                                   tag = tag),
                    spec=spec, name='PPES Fitting for '+interface_name)
    
    SWF = Workflow([FW_1, FW_2], {FW_1: [FW_2]},
                   name = 'Calc PPES for '+interface_name+' SWF')
    return SWF

def make_and_relax_slab_swf(bulk_structure,
                            miller_index,
                            flag,
                            comp_parameters={},
                            functional='PBE',
                            min_thickness=10.0,
                            min_vacuum=25.0,
                            relax_type='slab_pos_relax',
                            slab_struct_name='unrelaxed_slab',
                            out_struct_name='relaxed_slab',
                            spec={},
                            file_output=False,
                            output_dir=None,
                            remote_copy=False,
                            server=None, 
                            user=None, 
                            port=None,
                            print_help=True):
    """
    Make and relax a slab.

    Parameters
    ----------
    bulk_structure : pymatgen.core.structure.Structure
        Bulk structure that is used to construct the slab out of.
    miller_index : list of int or str
        Miller indices of the slab to make.
    flag : str
        An identifier to find the results in the database. It is strongly
        suggested to use the proper Materials-ID from the MaterialsProject
        if it is known for the specific input structure. Otherwise use something
        unique which you can find again.
    comp_parameters : dict, optional
        Computational parameters to be passed to the vasp input file generation.
        The default is {}.
    functional : str, optional
        Which functional to use; has to be 'PBE' or 'SCAN'. The default is 'PBE'.
    min_thickness : float, optional
        Minimal thickness of the unrelaxed slab in Angstrom. The default is 10.0.
    min_vacuum : float, optional
        Minimal thickness of the vacuum layer in Angstrom. The default is 25.0.
    relax_type : str, optional
        Which type of relaxation to run. See get_custom_vasp_relax_settings from
        triboflow.utils.vasp_tools. The default is 'slab_pos_relax'.
    slab_struct_name : str, optional
        Name of the unrelaxed slab in the high-level database.
        The default is 'unrelaxed_slab'.
    out_struct_name : TYPE, optional
        DESCRIPTION. The default is 'relaxed_slab'.
    spec : dict, optional
        DESCRIPTION. The default is {}.
    file_output : bool, optional
        Toggles file output. The default is False.
    output_dir : str, optional
        Defines a directory the output is to be copied to. (Do not use a
        trailing / and/or relative location symbols like ~/.)
        The default is None.
    remote_copy : bool, optional
        If true, scp will be used to copy the results to a remote server. Be
        advised that ssh-key certification must be set up between the two
        machines. The default is False.
    server : str, optional
        Fully qualified domain name of the server the output should be copied
        to. The default is None.
    user : str, optional
        The user name on the remote server.
    port : int, optional
        On some machines ssh-key certification is only supported for certain
        ports. A port may be selected here. The default is None.

    Returns
    -------
    SWF : fireworks.core.firework.Workflow
        A subworkflow intended to make and relax a slab from a bulk structure.

    """
    if type(miller_index) == str:
        miller_str = miller_index
        miller = [int(k) for k in list(miller_index)]
    else:
        miller = miller_index
        miller_str = ''.join(str(s) for s in miller_index)
        
    formula = bulk_structure.composition.reduced_formula
    
    if flag.startswith('mp-') and flag[3:].isdigit():
        nav_mp = NavigatorMP()
        formula_from_flag = nav_mp.get_property_from_mp(
            mp_id=flag,
            properties=['pretty_formula'])
        if not formula_from_flag == formula:
            raise SystemExit('The chemical formula of your structure ({}) '
                             'does not match the chemical formula of the flag '
                             '(mp-id) you have chosen which corresponds '
                             'to {}.\n'.format(
                                 formula, formula_from_flag))
    
    if comp_parameters == {}:
        print('\nNo computational parameters have been defined!\n'
              'Workflow will run with:\n'
              '   ISPIN = 1\n'
              '   ISMEAR = 0\n'
              '   ENCUT = 520\n'
              '   kpoint density kappa = 5000\n'
              'We recommend to pass a comp_parameters dictionary'
              ' of the form:\n'
              '   {"use_vdw": <True/False>,\n'
              '    "use_spin": <True/False>,\n'
              '    "is_metal": <True/False>,\n'
              '    "encut": <int>,\n'
              '    "k_dens": <int>}\n')
    
    if print_help:
        nav = Navigator()
        db_file = nav.path
        print('Once you workflow has finished you can access the '
              'results from the database using this code:\n\n'
              'import pprint\n'
              'from triboflow.utils.database import GetSlabFromDB\n'
              'results = GetBulkFromDB("{}", "{}", "{}", "{}")\n'
              'pprint.pprint(results)\n'.format(flag, db_file, miller, functional))
    
    tag = formula+miller_str+'_'+str(uuid4())
            
    FTs = []
    
    FTs.append(FT_MakeSlabInDB(bulk_structure=bulk_structure,
                               miller=miller,
                               flag=flag,
                               functional=functional,
                               min_thickness=min_thickness,
                               min_vacuum=min_vacuum))
    
    FTs.append(FT_StartSlabRelax(flag=flag, miller=miller,
                                 functional=functional, tag=tag,
                                 comp_parameters=comp_parameters,
                                 slab_struct_name=slab_struct_name,
                                 relax_type=relax_type))
    
    FW = Firework(FTs, spec=spec,
                  name='Make and relax '+formula+miller_str+' slab')
    
    FW2 = Firework(FT_GetRelaxedSlab(flag=flag,
                                     miller=miller,
                                     functional=functional,
                                     tag=tag,
                                     struct_out_name=out_struct_name,
                                     file_output=file_output,
                                     output_dir=output_dir,
                                     remote_copy=remote_copy,
                                     server=server, 
                                     user=user, 
                                     port=port),
                   spec=spec,
                   name='Put relaxed '+formula+miller_str+' slab in DB')
    
    SWF = Workflow([FW, FW2], {FW: [FW2]},
                   name='Make and relax '+formula+miller_str+' SWF')
    return SWF


def converge_kpoints_swf(structure,
                         flag,
                         comp_parameters={},
                         spec={},
                         functional='PBE',
                         k_dens_start=500,
                         k_dens_incr=50,
                         n_converge=3,
                         db_file=None,
                         file_output=False,
                         output_dir=None,
                         remote_copy=False,
                         server=None, 
                         user=None, 
                         port=None,
                         print_help=True):
    """Subworkflows that converges the the k-mesh density via total energy.
    
    Takes a given structure, computational parameters (which includes the
    convergence criterion in eV/atom) and runs static vasp calculations with
    a denser and denser mesh (larger k_dens parameter) until convergence in the
    total energy is achieved. Output is printed to the screen and saved in the
    high-level triboflow database where it can be queried using the flag set.

    Parameters
    ----------
    structure : pymatgen.core.structure.Structure
        The structure for which to converge the K-pint grids.
    flag : str
        An identifier to find the results in the database. It is strongly
        suggested to use the proper Materials-ID from the MaterialsProject
        if it is known for the specific input structure. Otherwise use something
        unique which you can find again.
    comp_parameters : dict
        Dictionary of computational parameters for the VASP calculations.
        Convergence criterion in eV/atom can be given here under the key:
        'energy_tolerance' and defaults to 0.001 (1meV/atom).
    spec : dict
        Previous fw_spec that will be updated and/or passed on for child
        Fireworks.
    k_dens_start : int, optional
        Starting density value for the first run. Defaults to 500.
    k_dens_incr : int, optional
        Increment for the k-mesh density during the convergence. Defaults to
        50. The increment might actually be larger if otherwise no new mesh
        would be formed!
    n_converge : int, optional
        Number of calculations that have to be inside the convergence
        threshold for convergence to be reached. Defaults to 3.
    db_file : str
        Full path to the db.json file that should be used. Defaults to
        None, in which case env_chk will be used in the FT.
    file_output : bool, optional
        Toggles file output. The default is False.
    output_dir : str, optional
        Defines a directory the output is to be copied to. (Do not use a
        trailing / and/or relative location symbols like ~/.)
        The default is None.
    remote_copy : bool, optional
        If true, scp will be used to copy the results to a remote server. Be
        advised that ssh-key certification must be set up between the two
        machines. The default is False.
    server : str, optional
        Fully qualified domain name of the server the output should be copied
        to. The default is None.
    user : str, optional
        The user name on the remote server.
    port : int, optional
        On some machines ssh-key certification is only supported for certain
        ports. A port may be selected here. The default is None.
    print_help : bool, optional
        Prints a few lines of code that shows how to retrieve the results from
        the database. The default is True.

    Returns
    -------
    WF : fireworks.core.firework.Workflow
        A subworkflow intended to find the converged k_distance for a given
        structure.

    """
    formula = structure.composition.reduced_formula
    name = 'Kpoint Convergence SWF of '+formula
    
    if flag.startswith('mp-') and flag[3:].isdigit():
        formula_from_struct = structure.composition.reduced_formula
        nav_mp = NavigatorMP()
        formula_from_flag = nav_mp.get_property_from_mp(
            mp_id=flag,
            properties=['pretty_formula'])

        if not formula_from_flag == formula_from_struct:
            raise SystemExit('The chemical formula of your structure ({}) '
                             'does not match the chemical formula of the flag '
                             '(mp-id) you have chosen which corresponds '
                             'to {}.\n'.format(
                                 formula_from_struct, formula_from_flag))
    
    if comp_parameters == {}:
        print('\nNo computational parameters have been defined!\n'
              'Workflow will run with:\n'
              '   ISPIN = 1\n'
              '   ISMEAR = 0\n'
              '   ENCUT = 520\n'
              'We recommend to pass a comp_parameters dictionary'
              ' of the form:\n'
              '   {"use_vdw": <True/False>,\n'
              '    "use_spin": <True/False>,\n'
              '    "is_metal": <True/False>,\n'
              '    "encut": <int>}\n')
    
    if print_help:
        nav = Navigator()
        db_file = nav.path
        print('Once you workflow has finished you can access the '
              'results from the database using this code:\n\n'
              'import pprint\n'
              'from triboflow.utils.database import GetBulkFromDB\n'
              'results = GetBulkFromDB("{}", "{}", "{}")\n'
              'pprint.pprint(results)\n'.format(flag, db_file, functional))
    
    tag = "Kpoints group for {} - {}".format(formula, str(uuid4()))
        
    FT_KptsConvo = FT_KpointsConvo(structure=structure,
                                   comp_params=comp_parameters,
                                   tag=tag,
                                   flag=flag,
                                   functional=functional,
                                   db_file=db_file,
                                   k_dens_incr=k_dens_incr,
                                   k_dens_start=k_dens_start,
                                   n_converge=n_converge,
                                   file_output=file_output,
                                   output_dir=output_dir,
                                   remote_copy=remote_copy,
                                   server=server,
                                   user=user,
                                   port=port)
    
    FW_CE = Firework(FT_KptsConvo, spec=spec,
                     name='Kpoint Convergence')
    WF = Workflow([FW_CE], name=name)

    return WF

def converge_encut_swf(structure, 
                       flag, 
                       comp_parameters={}, 
                       spec={},
                       functional='PBE', 
                       deformations=None, 
                       encut_start=None,
                       encut_incr=25, 
                       n_converge=3, 
                       db_file=None,
                       file_output=False,
                       output_dir=None,
                       remote_copy=False,
                       server=None, 
                       user=None, 
                       port=None,
                       print_help=True):
    """Subworkflows that converges the Encut using a fit to an BM-EOS.
    
    Takes a given structure, computational parameters, and a optional list
    of deformations and uses these deformations to compute an
    Birch-Murnaghan equation of state for higher and higher energy cutoffs.
    Once bulk modulus and equilibrium volume do not change any longer,
    convergence is reached. Output is printed to the screen and saved in the
    high-level triboflow database where it can be queried using the mp_id
    of the material.

    Parameters
    ----------
    structure : pymatgen.core.structure.Structure
        The structure for which to converge the energy cutoff parameter.
    flag : str
        An identifier to find the results in the database. It is strongly
        suggested to use the proper Materials-ID from the MaterialsProject
        if it is known for the specific input structure. Otherwise use something
        unique which you can find again.
    comp_parameters : dict, optional
        Dictionary of computational parameters for the VASP calculations. The
        default is {}.
    spec : dict, optional
        Previous fw_spec that will be updated and/or passed on for child
        Fireworks. The default is {}.
    deformations: list of lists, optional
        List of deformation matrices for the fit to the EOS. Defaults to None,
        which results in 5 volumes from 90% to 110% of the initial volume.
    encut_start : float, optional
        Starting encut value for the first run. Defaults to the largest EMIN
        in the POTCAR.
    encut_incr : float, optional
        Increment for the encut during the convergence. Defaults to 25.
    n_converge : int, optional
        Number of calculations that have to be inside the convergence
        threshold for convergence to be reached. Defaults to 3.
    db_file : str, optional
        Full path to the db.json file that should be used. Defaults to
        None, in which case env_chk will be used in the FT.
    file_output : bool, optional
        Toggles file output. The default is False.
    output_dir : str, optional
        Defines a directory the output is to be copied to. (Do not use a
        trailing / and/or relative location symbols like ~/.)
        The default is None.
    remote_copy : bool, optional
        If true, scp will be used to copy the results to a remote server. Be
        advised that ssh-key certification must be set up between the two
        machines. The default is False.
    server : str, optional
        Fully qualified domain name of the server the output should be copied
        to. The default is None.
    user : str, optional
        The user name on the remote server.
    port : int, optional
        On some machines ssh-key certification is only supported for certain
        ports. A port may be selected here. The default is None.
    print_help : bool, optional
        Prints a few lines of code that shows how to retrieve the results from
        the database. The default is True.

    Returns
    -------
    WF : fireworks.core.firework.Workflow
        A subworkflow intended to find the converged ENCUT for a given
        structure.

    """   
    name = 'Encut Convergence SWF of '+structure.composition.reduced_formula
    
    tag = "BM group: {}".format(str(uuid4()))
        
    if flag.startswith('mp-') and flag[3:].isdigit():
        formula_from_struct = structure.composition.reduced_formula
        nav_mp = NavigatorMP()
        formula_from_flag = nav_mp.get_property_from_mp(
            mp_id=flag, 
            properties=['pretty_formula'])

        if not formula_from_flag == formula_from_struct:
            raise SystemExit('The chemical formula of your structure ({}) '
                             'does not match the chemical formula of the flag '
                             '(mp-id) you have chosen which corresponds '
                             'to {}.\n'.format(
                                 formula_from_struct, formula_from_flag))
    
    if not encut_start:
        # Get the largest EMIN value of the potcar and round up to the
        # next whole 25.
        vis = get_custom_vasp_static_settings(structure, comp_parameters,
                                              'bulk_from_scratch')
        emin = get_emin(vis.potcar)
        encut_start = int(25 * np.ceil(emin/25))
        
    if comp_parameters == {}:
        print('\nNo computational parameters have been defined!\n'
              'Workflow will run with:\n'
              '   ISPIN = 1\n'
              '   ISMEAR = 0\n'
              '   kpoint density kappa = 5000\n'
              'We recommend to pass a comp_parameters dictionary'
              ' of the form:\n'
              '   {"use_vdw": <True/False>,\n'
              '    "use_spin": <True/False>,\n'
              '    "is_metal": <True/False>,\n'
              '    "k_dens": <int>}\n')
    
    if print_help:
        nav = Navigator()
        db_file = nav.path
        print('Once you workflow has finished you can access the '
              'results from the database using this code:\n\n'
              'import pprint\n'
              'from triboflow.utils.database import GetBulkFromDB\n'
              'results = GetBulkFromDB("{}", "{}", "{}")\n'
              'pprint.pprint(results)\n'.format(flag, db_file, functional))
    
    FT_EncutConvo = FT_EnergyCutoffConvo(structure=structure,
                                         comp_params=comp_parameters,
                                         tag=tag,
                                         flag=flag,
                                         functional=functional,
                                         deformations=deformations,
                                         db_file=db_file,
                                         encut_incr=encut_incr,
                                         encut_start=encut_start, 
                                         n_converge=n_converge,
                                         file_output=file_output,
                                         output_dir=output_dir,
                                         remote_copy=remote_copy,
                                         server=server, 
                                         user=user, 
                                         port=port)        
    
    FW_CE = Firework(FT_EncutConvo, spec=spec,
                     name='Encut Convergence')
    WF = Workflow([FW_CE], name=name)

    return WF<|MERGE_RESOLUTION|>--- conflicted
+++ resolved
@@ -145,17 +145,10 @@
                    name='Calc PES for '+interface_name+' SWF')
     return SWF
     
-<<<<<<< HEAD
-def CalcPPES_SWF(interface_name, functional, distance_list = [-0.5, -0.25, 0.0,
-                                0.25, 0.5, 2.5, 3.0, 4.0, 5.0, 7.5],
-                 out_name = 'PPES@minimum', structure_name = 'minimum_relaxed',
-                 spec = {}):
-=======
 def calc_ppes_swf(interface_name, functional, distance_list=[-0.5, -0.25, 0.0, 
                   0.25, 0.5, 2.5, 3.0, 4.0, 5.0, 7.5],
                   out_name='PPES@minimum', structure_name='minimum_relaxed',
                   spec={}):
->>>>>>> f285db74
     """
     Generate a subworkflow that calculates a PPES using static calculations.
     
