--- conflicted
+++ resolved
@@ -319,17 +319,6 @@
             )
 
         slab_surfen_list.sort(key=lambda x: x["surface_energy"])
-<<<<<<< HEAD
-        fw_spec[f"slab_surfen_list_1"] = [
-            entry
-            for entry in slab_surfen_list
-            if entry["material_index"] == 1
-        ]
-        fw_spec[f"slab_surfen_list_2"] = [
-            entry
-            for entry in slab_surfen_list
-            if entry["material_index"] == 2
-=======
 
         slab_surfen_list_1 = [
             entry for entry in slab_surfen_list if entry["material_index"] == 1
@@ -337,7 +326,6 @@
 
         slab_surfen_list_2 = [
             entry for entry in slab_surfen_list if entry["material_index"] == 2
->>>>>>> c37ed786
         ]
 
         # if either of them is an empty list, set it to the other one
