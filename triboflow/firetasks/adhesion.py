#!/usr/bin/env python3
# -*- coding: utf-8 -*-
"""
Created on Tue Mar 23 15:36:52 2021

@author: wolloch
"""
import numpy as np
from uuid import uuid4

from pymatgen.core.structure import Structure
from pymatgen.core.surface import Slab

from fireworks import FWAction, FiretaskBase
from fireworks.utilities.fw_utilities import explicit_serialize

from atomate.utils.utils import env_chk

from triboflow.utils.structure_manipulation import (
    interface_name,
    slab_from_structure,
)
from hitmen_utils.workflows import dynamic_relax_swf
from hitmen_utils.vasp_tools import get_custom_vasp_relax_settings
from hitmen_utils.db_tools import VaspDB


@explicit_serialize
class FT_RetrieveMatchedSlabs(FiretaskBase):
    """Retrieve relaxed matched slabs and save them in the high_level database.

    Get the relaxed aligned top and bottom slabs from the low level database
    and save them in the interface_data collection of the high level database.

    Parameters
    ----------
    mp_id_1 : str
        MaterialsProject ID number for the first material
    mp_id_2 : str
        MaterialsProject ID number for the second material
    functional : str
        Functional with which the workflow is run. PBE or SCAN.
    external_pressure : float
        External pressure in GPa.
    db_file : str, optional
        Full path of the db.json file to be used. The default is to use
        env_chk to find the file.
    top_out_name : str, optional
        Name the relaxed top slab will have in the high-level database.
        Defaults to 'top_aligned_relaxed'
    bottom_out_name : str, optional
        Name the relaxed bottom slab will have in the high-level database.
        Defaults to 'bottom_aligned_relaxed'
    high_level : str or True, optional
        Name of the high_level database to use. Defaults to 'True', in which
        case it is read from the db.json file.
    """

    required_params = [
        "mp_id_1",
        "mp_id_2",
        "functional",
        "external_pressure",
    ]
    optional_params = [
        "db_file",
        "top_out_name",
        "bottom_out_name",
        "high_level",
    ]

    def run_task(self, fw_spec):
        mp_id_1 = self.get("mp_id_1")
        mp_id_2 = self.get("mp_id_2")
        functional = self.get("functional")
        pressure = self.get("external_pressure")
        db_file = self.get("db_file")
        if not db_file:
            db_file = env_chk(">>db_file<<", fw_spec)
        top_out_name = self.get("top_out_name", "top_aligned_relaxed")
        bot_out_name = self.get("bottom_out_name", "bottom_aligned_relaxed")
        hl_db = self.get("high_level", True)

        name = fw_spec.get("interface_name")
        input_list = fw_spec.get("relaxation_inputs")

        if input_list:
            db = VaspDB(db_file)
            for i in input_list:
                label = i[-1]
                miller = i[0].miller_index
<<<<<<< HEAD
                calc = nav.find_data(
=======
                calc = db.find_data(
>>>>>>> 632453fa
                    collection="tasks", fltr={"task_label": label}
                )
                out_struct = calc["output"]["structure"]
                slab = slab_from_structure(
                    miller, Structure.from_dict(out_struct)
                )
                if label.startswith("top"):
                    out_name = top_out_name
                else:
                    out_name = bot_out_name
                db_high = VaspDB(db_file, high_level=hl_db)
                db_high.update_data(
                    collection=functional + ".interface_data",
                    fltr={"name": name, "pressure": pressure},
                    new_values={"$set": {out_name: slab.as_dict()}},
                )

        return FWAction(update_spec=fw_spec)


@explicit_serialize
class FT_RelaxMatchedSlabs(FiretaskBase):
    """Start the relaxation of the matched slabs.

    Get the aligned top and bottom slabs from the high level database and
    start their relaxation runs.

    Parameters
    ----------
    mp_id_1 : str
        MaterialsProject ID number for the first material
    mp_id_2 : str
        MaterialsProject ID number for the second material
    functional : str
        Functional with which the workflow is run. PBE or SCAN.
    external_pressure : float
        External pressure in GPa.
    db_file : str, optional
        Full path of the db.json file to be used. The default is to use
        env_chk to find the file.
    top_in_name : str, optional
        Name the unrelaxed top slab has in the high-level database.
        Defaults to 'top_aligned'
    bottom_in_name : str, optional
        Name the unrelaxed bottom slab has in the high-level database.
        Defaults to 'bottom_aligned'
    top_out_name : str, optional
        Name the relaxed top slab will have in the high-level database.
        Defaults to 'top_aligned_relaxed'
    bottom_out_name : str, optional
        Name the relaxed bottom slab will have in the high-level database.
        Defaults to 'bottom_aligned_relaxed'
    high_level : str or True, optional
        Name of the high_level database to use. Defaults to 'True', in which
        case it is read from the db.json file.
    prerelax : bool, optional
        Whether to run a prerelaxation step before the actual relaxation.
        Defaults to True.
    prerelax_calculator : str, optional
        Network potential to use for the prerelaxation. Defaults to 'm3gnet'.
    prerelax_kwargs : dict, optional
        Keyword arguments to pass to the prerelaxation ASE optimizer.
    """

    required_params = [
        "mp_id_1",
        "mp_id_2",
        "functional",
        "external_pressure",
    ]
    optional_params = [
        "db_file",
        "top_in_name",
        "top_out_name",
        "bottom_in_name",
        "bottom_out_name",
        "high_level",
        "prerelax",
        "prerelax_calculator",
        "prerelax_kwargs",
    ]

    def run_task(self, fw_spec):
        functional = self.get("functional")
        pressure = self.get("external_pressure")
        db_file = self.get("db_file")
        if not db_file:
            db_file = env_chk(">>db_file<<", fw_spec)
        top_in_name = self.get("top_in_name", "top_aligned")
        top_out_name = self.get("top_out_name", "top_aligned_relaxed")
        bot_in_name = self.get("bottom_in_name", "bottom_aligned")
        bot_out_name = self.get("bottom_out_name", "bottom_aligned_relaxed")
        hl_db = self.get("high_level", True)
        prerelax = self.get("prerelax", True)
        prerelax_calculator = self.get("prerelax_calculator", "m3gnet")
        prerelax_kwargs = self.get("prerelax_kwargs", {})

<<<<<<< HEAD
        name = fw_spec.get("interface_name")
        nav = Navigator(db_file=db_file, high_level=hl_db)
=======
        name = interface_name(mp_id_1, mp_id_2, miller_1, miller_2)

        db = VaspDB(db_file, high_level=hl_db)
>>>>>>> 632453fa

        interface_dict = db.find_data(
            collection=functional + ".interface_data",
            fltr={"name": name, "pressure": pressure},
        )

        relaxed_top_present = interface_dict.get(top_out_name)
        relaxed_bot_present = interface_dict.get(bot_out_name)
        comp_params = interface_dict.get("comp_parameters", {})

        inputs = []
        if not relaxed_top_present:
            top_slab = Slab.from_dict(interface_dict[top_in_name])
            top_vis = get_custom_vasp_relax_settings(
                top_slab, comp_params, "slab_pos_relax"
            )
            formula = top_slab.composition.reduced_formula
            miller = "".join(str(s) for s in top_slab.miller_index)
            label = "top_slab_" + formula + miller + "_" + str(uuid4())
            inputs.append([top_slab, top_vis, label])
        if not relaxed_bot_present:
            bot_slab = Slab.from_dict(interface_dict[bot_in_name])
            bot_vis = get_custom_vasp_relax_settings(
                bot_slab, comp_params, "slab_pos_relax"
            )
            formula = bot_slab.composition.reduced_formula
            miller = "".join(str(s) for s in bot_slab.miller_index)
            label = "bot_slab_" + formula + miller + "_" + str(uuid4())
            inputs.append([bot_slab, bot_vis, label])

        fw_spec["relaxation_inputs"] = inputs

        if inputs:
            wf = dynamic_relax_swf(
                inputs_list=inputs,
                wf_name="Relaxing the matched slabs",
                prerelax_system=prerelax,
                prerelax_calculator=prerelax_calculator,
                prerelax_kwargs=prerelax_kwargs,
            )
<<<<<<< HEAD
            return FWAction(detours=wf, update_spec=fw_spec)
=======
            return FWAction(
                detours=WF, update_spec={"relaxation_inputs": inputs}
            )
>>>>>>> 632453fa
        else:
            return FWAction(update_spec=fw_spec)


@explicit_serialize
class FT_CalcAdhesion(FiretaskBase):
    """Calculate the adhesion from the total energies of static calculations.

    Find the corresponding total energy calculations from the low_level
    database and compute the adhesion energy using the formula:
        E_abs = (top_energy + bot_energy) - inter_energy
    The result is saved in the high_level database in J/m^2.

    Parameters
    ----------
    interface_name : str
        Flag to find the interface entry in the high_level database. Created
        by the 'interface_name' function in triboflow.firetasks.init_db.pyl
    functional : str
        Functional with which the workflow is run. PBE or SCAN.
    external_pressure : float
        External pressure in GPa.
    top_label : str
        Task_label in the low level database to find the total energy
        calculation of the top slab.
    bottom_label : str
        Task_label in the low level database to find the total energy
        calculation of the bottom slab.
    interface_label : str
        Task_label in the low level database to find the total energy
        calculation of the interface.
    db_file : str, optional
        Full path of the db.json file to be used. The default is to use
        env_chk to find the file.
    out_name: str, optional
        Key in the interface collection of the high_level database that
        contains the calculated adhesion energy as value. Defaults to
        'adhesion_energy@min'.
    high_level : str or True, optional
        Name of the high_level database to use. Defaults to 'True', in which
        case it is read from the db.json file.
    """

    required_params = [
        "interface_name",
        "functional",
        "top_label",
        "bottom_label",
        "interface_label",
        "external_pressure",
    ]
    optional_params = ["db_file", "out_name", "high_level"]

    def run_task(self, fw_spec):
        name = self.get("interface_name")
        functional = self.get("functional")
        pressure = self.get("external_pressure")
        top_label = self.get("top_label")
        bot_label = self.get("bottom_label")
        inter_label = self.get("interface_label")

        db_file = self.get("db_file")
        if not db_file:
            db_file = env_chk(">>db_file<<", fw_spec)
        out_name = self.get("out_name", "adhesion_energy@min")
        hl_db = self.get("high_level", True)

        db = VaspDB(db_file=db_file)

<<<<<<< HEAD
        top_calc = nav.find_data(
=======
        top_calc = db.find_data(
>>>>>>> 632453fa
            collection="tasks", fltr={"task_label": top_label}
        )
        top_energy = top_calc["output"]["energy"]

<<<<<<< HEAD
        bot_calc = nav.find_data(
=======
        bot_calc = db.find_data(
>>>>>>> 632453fa
            collection="tasks", fltr={"task_label": bot_label}
        )
        bot_energy = bot_calc["output"]["energy"]

<<<<<<< HEAD
        inter_calc = nav.find_data(
=======
        inter_calc = db.find_data(
>>>>>>> 632453fa
            collection="tasks", fltr={"task_label": inter_label}
        )
        inter_energy = inter_calc["output"]["energy"]
        struct = Structure.from_dict(inter_calc["output"]["structure"])

        area = np.linalg.norm(
            np.cross(struct.lattice.matrix[0], struct.lattice.matrix[1])
        )

        E_abs = (top_energy + bot_energy) - inter_energy

        # Convert adhesion energy from eV/Angstrom^2 to J/m^2
        E_Jm2 = 16.02176565 * E_abs / area

        db_high = VaspDB(db_file=db_file, high_level=hl_db)
        db_high.update_data(
            collection=functional + ".interface_data",
            fltr={"name": name, "pressure": pressure},
            new_values={"$set": {out_name: E_Jm2}},
        )

        return FWAction(update_spec=fw_spec)<|MERGE_RESOLUTION|>--- conflicted
+++ resolved
@@ -89,11 +89,7 @@
             for i in input_list:
                 label = i[-1]
                 miller = i[0].miller_index
-<<<<<<< HEAD
-                calc = nav.find_data(
-=======
                 calc = db.find_data(
->>>>>>> 632453fa
                     collection="tasks", fltr={"task_label": label}
                 )
                 out_struct = calc["output"]["structure"]
@@ -191,14 +187,8 @@
         prerelax_calculator = self.get("prerelax_calculator", "m3gnet")
         prerelax_kwargs = self.get("prerelax_kwargs", {})
 
-<<<<<<< HEAD
         name = fw_spec.get("interface_name")
-        nav = Navigator(db_file=db_file, high_level=hl_db)
-=======
-        name = interface_name(mp_id_1, mp_id_2, miller_1, miller_2)
-
         db = VaspDB(db_file, high_level=hl_db)
->>>>>>> 632453fa
 
         interface_dict = db.find_data(
             collection=functional + ".interface_data",
@@ -239,13 +229,7 @@
                 prerelax_calculator=prerelax_calculator,
                 prerelax_kwargs=prerelax_kwargs,
             )
-<<<<<<< HEAD
             return FWAction(detours=wf, update_spec=fw_spec)
-=======
-            return FWAction(
-                detours=WF, update_spec={"relaxation_inputs": inputs}
-            )
->>>>>>> 632453fa
         else:
             return FWAction(update_spec=fw_spec)
 
@@ -315,29 +299,17 @@
 
         db = VaspDB(db_file=db_file)
 
-<<<<<<< HEAD
-        top_calc = nav.find_data(
-=======
         top_calc = db.find_data(
->>>>>>> 632453fa
             collection="tasks", fltr={"task_label": top_label}
         )
         top_energy = top_calc["output"]["energy"]
 
-<<<<<<< HEAD
-        bot_calc = nav.find_data(
-=======
         bot_calc = db.find_data(
->>>>>>> 632453fa
             collection="tasks", fltr={"task_label": bot_label}
         )
         bot_energy = bot_calc["output"]["energy"]
 
-<<<<<<< HEAD
-        inter_calc = nav.find_data(
-=======
         inter_calc = db.find_data(
->>>>>>> 632453fa
             collection="tasks", fltr={"task_label": inter_label}
         )
         inter_energy = inter_calc["output"]["energy"]
