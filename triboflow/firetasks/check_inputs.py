"""Utility Firetasks for the triboflow project.

Created on Mon Jun 22 12:29:28 2020
@author: mwo
"""
from pymatgen.symmetry.analyzer import SpacegroupAnalyzer
from fireworks import FWAction, FiretaskBase
from fireworks.utilities.fw_utilities import explicit_serialize
from atomate.utils.utils import env_chk

from triboflow.utils.database import Navigator, StructureNavigator, NavigatorMP
from triboflow.utils.structure_manipulation import interface_name


@explicit_serialize
class FT_UpdateCompParams(FiretaskBase):

    _fw_name = 'Update computational parameters in high level DB'
    required_params = ['mp_id_1', 'miller_1', 'mp_id_2', 'miller_2',
                       'functional']
    optional_params = ['db_file']

    def run_task(self, fw_spec):

        mp_id_1 = self.get('mp_id_1')
        mp_id_2 = self.get('mp_id_2')

        if type(self['miller_1']) == str:
            miller_1 = [int(k) for k in list(self['miller_1'])]
        else:
            miller_1 = self['miller_1']
        if type(self['miller_2']) == str:
            miller_2 = [int(k) for k in list(self['miller_2'])]
        else:
            miller_2 = self['miller_2']
        functional = self.get('functional')

        db_file = self.get('db_file')
        if not db_file:
            db_file = env_chk('>>db_file<<', fw_spec)
        
        nav_structure = StructureNavigator(
            db_file=db_file, 
            high_level='triboflow')
        bulk_1 = nav_structure.get_bulk_from_db(
            mp_id=mp_id_1, 
            functional=functional)
        bulk_2 = nav_structure.get_bulk_from_db(
            mp_id=mp_id_2,
            functional=functional
        )

        encut_1 = bulk_1['comp_parameters']['encut']
        encut_2 = bulk_2['comp_parameters']['encut']
        encut_inter = max(encut_1, encut_2)
        k_dens_1 = bulk_1['comp_parameters']['k_dens']
        k_dens_2 = bulk_2['comp_parameters']['k_dens']
        k_dens_inter = max(k_dens_1, k_dens_2)
        metal_1 = bulk_1['comp_parameters']['is_metal']
        metal_2 = bulk_2['comp_parameters']['is_metal']
        metal_inter = any((metal_1, metal_2))

        nav_high = Navigator(db_file=db_file, high_level='triboflow')
        nav_high.update_data(
            collection=functional+'.slab_data',
            fltr={'mpid': mp_id_1, 'miller': miller_1},
            new_values={'$set': {'comp_parameters.encut': encut_1,
                                 'comp_parameters.k_dens': k_dens_1}})
        nav_high.update_data(
            collection=functional+'.slab_data',
            fltr={'mpid': mp_id_2, 'miller': miller_2},
            new_values={'$set': {'comp_parameters.encut': encut_2,
                                 'comp_parameters.k_dens': k_dens_2}})

        inter_name = interface_name(mp_id_1, miller_1, mp_id_2, miller_2)
        nav_high.update_data(
            collection=functional+'.interface_data',
            fltr={'name': inter_name},
            new_values={'$set': {'comp_parameters.encut': encut_inter,
                                 'comp_parameters.k_dens': k_dens_inter,
                                 'comp_parameters.is_metal': metal_inter}})

@explicit_serialize
class FT_MakeInterfaceInDB(FiretaskBase):

    _fw_name = 'Make bulk entry into high level DB'
    required_params = ['mat1_data_loc', 'mat2_data_loc', 'comp_data_loc',
                       'interface_data_loc']
    optional_params = ['db_file']

    def run_task(self, fw_spec):
        data1 = fw_spec[self['mat1_data_loc']]
        data2 = fw_spec[self['mat2_data_loc']]
        comp_data = fw_spec[self['comp_data_loc']]
        interface_data = fw_spec[self['interface_data_loc']]

        db_file = self.get('db_file')
        if not db_file:
            db_file = env_chk('>>db_file<<', fw_spec)
        
        functional = comp_data['functional']

        nav_mp = NavigatorMP()
        struct1, mp_id_1 = nav_mp.get_low_energy_structure(
            chem_formula=data1['formula'],
            mp_id=data1['mp_id'])
        struct2, mp_id_2 = nav_mp.get_low_energy_structure(
            chem_formula=data2['formula'],
            mp_id=data2['mp_id'])

        nav_high = Navigator(db_file=db_file, high_level='triboflow')

        name = interface_name(mp_id_1, data1['miller'],
                              mp_id_2, data2['miller'])

        if nav_high.find_data(
               collection=functional+'.interface_data', 
               fltr={'name': name}):

            print('{} interface can not be added to {}.interface_data '
                  'collection because an interface with that name is already '
                  'present.'.format(name, functional))
            return
        else:
            nav_high.insert_data(
                collection=functional+'.interface_data',
                data={'name': name,
                      'comp_parameters': comp_data,
                      'interface_parameters': interface_data})
            return

@explicit_serialize
class FT_MakeSlabInDB(FiretaskBase):

    _fw_name = 'Make bulk entry into high level DB'
    required_params = ['mat_data_loc', 'comp_data_loc']
    optional_params = ['db_file']

    def run_task(self, fw_spec):

        data = fw_spec[self['mat_data_loc']]
        comp_data = fw_spec[self['comp_data_loc']]

        db_file = self.get('db_file')
        if not db_file:
            db_file = env_chk('>>db_file<<', fw_spec)
        
        functional = comp_data['functional']
        
        nav_mp = NavigatorMP()
        struct, mp_id = nav_mp.get_low_energy_structure(
            chem_formula=data['formula'], 
            mp_id=data['mp_id'])

        bandgap = nav_mp.get_property_from_mp(
            mp_id=mp_id, 
            properties=['band_gap'])
        bandgap = bandgap['band_gap']

        if bandgap > 0.3:
            comp_data['is_metal'] = False
        else:
            comp_data['is_metal'] = True

        nav_high = Navigator(db_file=db_file, high_level='triboflow')

        if nav_high.find_data(
            collection=functional+'.slab_data',
            fltr={'mpid': mp_id, 'miller': data['miller']}):

            print('{}-{} slab can not be added to {}.slab_data collection'
                  'because a material with MP-ID {} is already present.'
                  .format(data['formula'], data['miller'], mp_id, functional))
            return
        else:
            nav_high.insert_data(
                collection=functional+'.slab_data',
                data={'mpid': mp_id,
                      'formula': data['formula'],
                      'miller': data['miller'],
                      'min_thickness': data['min_thickness'],
                      'min_vacuum': data['min_vacuum'],
                      'comp_parameters': comp_data})
            return


@explicit_serialize
class FT_MakeBulkInDB(FiretaskBase):

    _fw_name = 'Make bulk entry into high level DB'
    required_params = ['mat_data_loc', 'comp_data_loc']
    optional_params = ['db_file']

    def run_task(self, fw_spec):

        data = fw_spec[self['mat_data_loc']]
        comp_data = fw_spec[self['comp_data_loc']]

        db_file = self.get('db_file')
        if not db_file:
            db_file = env_chk('>>db_file<<', fw_spec)
        
        functional = comp_data['functional']

        nav_mp = NavigatorMP()
        struct, mp_id = nav_mp.get_low_energy_structure(
            chem_formula=data['formula'], 
            mp_id=data['mp_id'])
        sga = SpacegroupAnalyzer(struct)
        prim_struct = sga.get_primitive_standard_structure()

        bandgap = nav_mp.get_property_from_mp(
            mp_id=mp_id, 
            properties=['band_gap'])
        bandgap = bandgap['band_gap']

        if bandgap > 0.3:
            comp_data['is_metal'] = False
        else:
            comp_data['is_metal'] = True
        
        nav_high = Navigator(db_file=db_file, high_level='triboflow')

        if nav_high.find_data(
            collection=functional+'.bulk_data',
            fltr={'mpid': mp_id}):

            print('{} bulk can not be added to bulk_data collection because a'
                  'material with MP-ID {} is already present in the {} '
                  'collection!'.format(data['formula'], mp_id, functional))
            return
        else:
            nav_high.insert_data(
                collection=functional+'.bulk_data',
                data={'mpid': mp_id,
                        'formula': data['formula'],
                        'structure_fromMP': struct.as_dict(),
                        'primitive_structure': prim_struct.as_dict(),
                        'comp_parameters': comp_data})
            return

@explicit_serialize
class FT_CheckCompParamDict(FiretaskBase):
    """Checks a dictionary for essential keys and adds default values if needed.
    
    An input dictionary is compared to a list of essential keys that must be
    present in the dictionary. If essential keys are missing an error is
    printed and SystemExit is raised. If optional keys are not given, default
    values are used for them and added to the dictionary.
    
    Parameters
    ----------
    input_dict_loc: list of str
        The location of a dictionary in the spec that holds the computational
        input parameters
    output_dict_loc: list of str, optional
        The location of the output dictionary that is going to be put into the
        fw_spec. If not specified this will default to the input_dict_loc.
    
    Returns
    -------
    dict
        A dictionary is pushed to the fw_spec. It contains all the
        essential and optional keys given and uses default values for the
        remaining optional keys.
    """

    _fw_name = 'Check Input Dict'
    required_params = ['input_dict']
    optional_params = ['output_dict_name']
    
    def run_task(self, fw_spec):
        """Run the FireTask.

        Edit the essential and additional keys here if necessary, as well as
        the default values given for the additional keys.
        """
        #Edit this block according to need, but be careful with the defaults!
        #####################################################################
        essential_keys = ['use_vdw']
        additional_keys = ['volume_tolerance', 'use_spin',
                           'BM_tolerance', 'functional']
        
        volume_tolerance_default = 0.001
<<<<<<< HEAD
        functional_default = 'SCAN'
=======
        energy_tolerance_default = 0.001
        functional_default = 'PBE'
>>>>>>> db1be474
        use_spin_default = True
        BM_tolerance_default = 0.01
        #####################################################################
        
        input_dict = self['input_dict']
        output_dict_name = self.get('output_dict_name', 'comp_parameters')

        # Define all known keys here
        known_keys = essential_keys + additional_keys

        # Create lists for input options considered to be True:
        true_list = ['true', 'True', 'TRUE', '.TRUE.', '.true.', True, 
                     'yes', 'Yes', 'YES', '.YES.', '.yes.']

        # Initialize checking dictionary for essential inputs and output dict
        out_dict = {}
        check_essential = {}
        for key in essential_keys:
            check_essential[key] = False
        for key in input_dict.keys():
        # Check for unknown parameters:
            if key not in known_keys:
                raise SystemExit('The input parameter <'+str(key)+
                              '> is not known. Please check your input file'
                              'and use only the following parameters:\n'
                              '{}'.format(known_keys))
            elif key == 'use_vdw':
                if input_dict[key] in true_list:
                    out_dict['use_vdw'] = True
                else:
                    out_dict['use_vdw'] = False
                check_essential[key] = True

        # Check if all essential keys are present and print out missing ones.
        missing_keys=[]
        for key in check_essential.keys():
            if check_essential[key] == False:
                missing_keys.append(key)
        if not all(check_essential.values()):
            raise SystemExit('The essential input parameters "'+missing_keys+
                              '" are missing. Check your input file!\n')
        
        for key in additional_keys:
            if key == 'use_spin':
                if key in input_dict:
                    if input_dict[key] in true_list:
                        out_dict['use_spin'] = True
                    else:
                        out_dict['use_spin'] = False
                else:
                    out_dict['use_spin'] = use_spin_default
            if key == 'volume_tolerance':
                if key in input_dict:
                    out_dict['volume_tolerance'] = float(input_dict[key])
                else:
                    out_dict['volume_tolerance'] = volume_tolerance_default
            if key == 'functional':
                if key in input_dict:
                    out_dict['functional'] = str(input_dict[key])
                else:
                    out_dict['functional'] = functional_default
            if key == 'BM_tolerance':
                if key in input_dict:
                    out_dict['BM_tolerance'] = float(input_dict[key])
                else:
                    out_dict['BM_tolerance'] = BM_tolerance_default
                
        return FWAction(mod_spec=[{'_set': {output_dict_name: out_dict}}])

@explicit_serialize
class FT_CheckInterfaceParamDict(FiretaskBase):
    """Checks a dictionary for essential keys and adds default values if needed.
    
    An input dictionary is compared to a list of essential keys that must be
    present in the dictionary. If essential keys are missing an error is
    printed and SystemExit is raised. If optional keys are not given, default
    values are used for them and added to the dictionary.
    
    Parameters
    ----------
    input_dict_loc: list of str
        The location of a dictionary in the spec that holds the computational
        input parameters
    output_dict_loc: list of str, optional
        The location of the output dictionary that is going to be put into the
        fw_spec. If not specified this will default to the input_dict_loc.
    
    Returns
    -------
    dict
        A dictionary is pushed to the fw_spec. It contains all the
        essential and optional keys given and uses default values for the
        remaining optional keys.
    """

    _fw_name = 'Check Input Dict'
    required_params = ['input_dict']
    optional_params = ['output_dict_name']
    
    def run_task(self, fw_spec):
        """Run the FireTask.

        Edit the essential and additional keys here if necessary, as well as
        the default values given for the additional keys.
        """
        #Edit this block according to need, but be careful with the defaults!
        #####################################################################
        essential_keys = ['max_area']
        additional_keys = ['interface_distance', 'max_mismatch',
                           'max_angle_diff', 'r1r2_tol']
        
        defaults = {'interface_distance': 2.0,
                    'max_mismatch': 0.01,
                    'max_angle_diff': 1.5,
                    'r1r2_tol': 0.05}
        #####################################################################
         
        input_dict = self['input_dict']
        output_dict_name = self.get('output_dict_name', 'interface_params')

        # Define all known keys here
        known_keys = essential_keys + additional_keys

        # Initialize checking dictionary for essential inputs and output dict
        out_dict = {}
        check_essential = {}
        for key in essential_keys:
            check_essential[key] = False
        for key in input_dict.keys():
        # Check for unknown parameters:
            if key not in known_keys:
                raise SystemExit('The input parameter <'+str(key)+
                              '> is not known. Please check your input file'
                              'and use only the following parameters:\n{}'
                              .format(known_keys))
            elif key == 'max_area':
                out_dict['max_area'] = float(input_dict[key])
                check_essential[key] = True
        
        
        # Check if all essential keys are present and print out missing ones.
        missing_keys=[]
        for key in check_essential.keys():
            if check_essential[key] == False:
                missing_keys.append(key)
        if not all(check_essential.values()):
            raise SystemExit('The essential input parameters "'+missing_keys+
                              '" are missing. Check your input file!\n')
        
        for key in additional_keys:
            if key in input_dict:
                out_dict[key] = float(input_dict[key])
            else:
                out_dict[key] = defaults[key]
                
        return FWAction(mod_spec=[{'_set': {output_dict_name: out_dict}}])

@explicit_serialize
class FT_CheckMaterialInputDict(FiretaskBase):
    """Checks a dictionary for essential keys and adds default values if needed.
    
    An input dictionary is compared to a list of essential keys that must be
    present in the dictionary. If essential keys are missing an error is
    printed and SystemExit is raised. If optional keys are not given, default
    values are used for them and added to the dictionary.
    
    Parameters
    ----------
    input_dict_name: list of str
        List of keys that specify the location of the input parameters
        dictionary in the spec
    output_dict_name: list of str, optional
        Location of the output dictionary that is going to be put into the
        spec. If not specified this will default to the input_dict_loc.
    
    Returns
    -------
    dict
        A dictionary is pushed to the spec of the workflow. It contains all the
        essential and optional keys given and uses default values for the
        remaining optional keys. The name in the spec is output_dict_name.
    """

    _fw_name = 'Check Material Input Dict'
    required_params = ['input_dict']
    optional_params = ['output_dict_name']
    
    def run_task(self, fw_spec):
        """Run the FireTask."""
        #Edit this block according to need, but be careful with the defaults!
        #####################################################################
        essential_keys = ['formula', 'miller']
        additional_keys = ['min_vacuum', 'mp_id', 'min_thickness']
        
        min_thickness_default = 10.0
        min_vacuum_default = 25.0
        # MPID of the minimum energy structure for this formula will be used
        # as default.
        #####################################################################
        
        input_dict = self['input_dict']
        output_dict_name = self.get('output_dict_name', 'materials_params')

        # Define all known keys here
        known_keys = essential_keys + additional_keys

        # Initialize checking dictionary for essential inputs and output dict
        out_dict = {}
        check_essential = {}
        for key in essential_keys:
            check_essential[key] = False
            
        for key in input_dict.keys():
        # Check for unknown parameters:
            if key not in known_keys:
                with open('output.txt', 'a') as out:
                    out.write(' ')
                    out.write('The input parameter <'+str(key)+
                              '> is not known. Please check your input file'
                              'and use only the following parameters:\n')
                    out.write(str(known_keys))
                    out.write('\n')
                raise SystemExit
            elif key == 'formula':
                out_dict['formula'] = str(input_dict[key])
                check_essential[key] = True
            elif key == 'miller':
                out_dict['miller'] = [int(k) for k in list(input_dict[key])]
                check_essential[key] = True
        
        # Check if all essential keys are present and print out missing ones.
        for key in check_essential.keys():
            if check_essential[key] == False:
                with open('output.txt', 'a') as out:
                    out.write('The essential input parameter "'+key+
                              '" is missing. Check your input file!\n')
        if not all(check_essential.values()):
            with open('output.txt', 'a') as out:
                out.write('')
            raise SystemExit
            
        for key in additional_keys:
            if key == 'mp_id':
                if key in input_dict:
                    out_dict['mp_id'] = str(input_dict[key])
                else:
                    nav_mp = NavigatorMP()
                    struct, mp_id = nav_mp.get_low_energy_structure(
                        chem_formula=str(input_dict['formula']))
                    out_dict['mp_id'] = mp_id
            
            if key == 'min_thickness':
                if key in input_dict:
                    out_dict['min_thickness'] = float(input_dict[key])
                else:
                    out_dict['min_thickness'] = min_thickness_default
            
            if key == 'min_vacuum':
                if key in input_dict:
                    out_dict['min_vacuum'] = float(input_dict[key])
                else:
                    out_dict['min_vacuum'] = min_vacuum_default
        
        return FWAction(mod_spec=[{'_set': {output_dict_name: out_dict}}])
<|MERGE_RESOLUTION|>--- conflicted
+++ resolved
@@ -282,12 +282,7 @@
                            'BM_tolerance', 'functional']
         
         volume_tolerance_default = 0.001
-<<<<<<< HEAD
-        functional_default = 'SCAN'
-=======
-        energy_tolerance_default = 0.001
         functional_default = 'PBE'
->>>>>>> db1be474
         use_spin_default = True
         BM_tolerance_default = 0.01
         #####################################################################
