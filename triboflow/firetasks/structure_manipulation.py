--- conflicted
+++ resolved
@@ -600,24 +600,6 @@
 
             bm_1 = bulk_dat_1['bulk_moduls']
             bm_2 = bulk_dat_2['bulk_moduls']
-<<<<<<< HEAD
-=======
-            # =============================================================================
-            # Running into crashes for max_angle_diff > ~1.5 for MPInterfaces 2020.6.19,
-            # at least for certain interfaces. A match is found, but than there is a
-            # LinAlgError("Singular matrix") error in forming the matched slabs?
-            # The following lines ensures that max_angle_diff > 1.5. This is not a great
-            # solution obviously. I also changed the default in FT_CheckInterfaceParamDict
-            #
-            # Ran into this problem again only more severe in November 2020. For Ag111 and
-            # Pt111 matching the error appears for max_angle_diff > ~0.4!
-            # Please see issue #25 on gitlab.
-            # =============================================================================
-            # =============================================================================
-            # The new interface matching class seems to have resolved the above issue
-            # completely. See issue #38 and now closed issue #25 on gitlab.
-            # =============================================================================
->>>>>>> 2a95511d
 
             MI = InterfaceMatcher(slab_1=slab_1,
                                   slab_2=slab_2,
@@ -640,22 +622,11 @@
                     new_values={'$set': {'unrelaxed_structure': inter_dict,
                                          'bottom_aligned': bottom_dict,
                                          'top_aligned': top_dict}})
-<<<<<<< HEAD
                 return
-=======
-
->>>>>>> 2a95511d
             else:
                 return FWAction(defuse_workflow=True)
 
-<<<<<<< HEAD
             
-=======
-                return FWAction(defuse_workflow=True)
-
-                return FWAction(detours=new_fw)
-
->>>>>>> 2a95511d
 
 @explicit_serialize
 class FT_AddSelectiveDynamics(FiretaskBase):
