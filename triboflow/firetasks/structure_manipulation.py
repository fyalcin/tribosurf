--- conflicted
+++ resolved
@@ -24,13 +24,8 @@
     interface_name,
     transfer_average_magmoms,
 )
-<<<<<<< HEAD
-from hitmen_utils.vasp_tools import  get_custom_vasp_relax_settings
-from hitmen_utils.workflows import  dynamic_relax_swf
-=======
 from hitmen_utils.vasp_tools import get_custom_vasp_relax_settings
 from triboflow.workflows.base import dynamic_relax_swf
->>>>>>> 3a519929
 
 
 @explicit_serialize
