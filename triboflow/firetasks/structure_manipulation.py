""" Utility Firetasks for the triboflow project.

Created on Wed Jun 17 15:59:59 2020
@author: mwo
"""
import itertools
from pprint import pprint, pformat
from uuid import uuid4

import monty
import numpy as np
from atomate.utils.utils import env_chk
from fireworks import FWAction, FiretaskBase, Firework, Workflow, FileWriteTask
from fireworks.utilities.fw_utilities import explicit_serialize
from pymatgen.core.structure import Structure
from pymatgen.core.surface import Slab
from pymatgen.core.surface import SlabGenerator
from pymatgen.io.vasp.inputs import Poscar
from pymatgen.symmetry.analyzer import SpacegroupAnalyzer

from hitmen_utils.db_tools import VaspDB

from hitmen_utils.vasp_tools import get_custom_vasp_relax_settings
from hitmen_utils.workflows import dynamic_relax_swf
from surfen.utils.structure_manipulation import add_bulk_to_db
<<<<<<< HEAD
from triboflow.phys.interface_matcher import (
    InterfaceMatcher,
    get_consolidated_comp_params,
)
from triboflow.utils.database import Navigator, StructureNavigator
=======
from triboflow.phys.interface_matcher import InterfaceMatcher
>>>>>>> 632453fa
from triboflow.utils.file_manipulation import copy_output_files
from triboflow.utils.structure_manipulation import (
    interface_name,
    transfer_average_magmoms,
)


@explicit_serialize
class FT_StartBulkPreRelax(FiretaskBase):
    """Start a subworkflow as a detour to relax the cell shape and positions
    of a primitive structure depending on lattice parameters, and then move
    the optimized primitive structure to the high level database.

    Parameters
    ----------
    mp_id : str
        ID number for structures in the material project.
    functional : str
        functional that is used for the calculation.
    db_file : str, optional
        Full path to the db.json file which holds the location and access
        credentials to the database. If not given uses env_chk.
    encut : float, optional
        Energy cutoff for the relaxation run. Defaults to 1000.
    k_dens : int, optional
        kpoint density in 1/Angstrom. Defaults to a (quite high) 15.
    high_level : str, optional
        Name of the high level database the structure should be queried in
        and later the results written to. Defaults to 'triboflow'.
    Returns
    -------
        Starts a subworkflow as a detour to the current workflow.
    """

    _fw_name = "Start a cell shape relaxation"
    required_params = ["mp_id", "functional"]
    optional_params = ["db_file", "encut", "k_dens", "high_level"]

    def run_task(self, fw_spec):
        mp_id = self.get("mp_id")
        functional = self.get("functional")
        db_file = self.get("db_file")
        if not db_file:
            db_file = env_chk(">>db_file<<", fw_spec)
        hl_db = self.get("high_level", True)

        # Querying the structure from the high level database.
<<<<<<< HEAD
        nav_structure = StructureNavigator(db_file=db_file, high_level=hl_db)
        data = nav_structure.get_bulk_from_db(
            mp_id=mp_id, functional=functional
=======
        db_high = VaspDB(db_file=db_file, high_level=hl_db)
        data = db_high.find_data(
            collection=f"{functional}.bulk_data", fltr={"mpid": mp_id}
>>>>>>> 632453fa
        )

        prim_struct = data.get("primitive_structure")
        if not prim_struct:
            struct = data.get("structure_fromMP")
            if not struct:
                raise LookupError(
                    "No structure found in the database that can "
                    "be used as input for cell shape relaxation."
                )
            struct = Structure.from_dict(struct)
            prim_struct = SpacegroupAnalyzer(
                struct
            ).get_primitive_standard_structure()
            prim_struct = transfer_average_magmoms(struct, prim_struct)
        else:
            prim_struct = Structure.from_dict(prim_struct)

        a = np.round(prim_struct.lattice.a, 6)
        b = np.round(prim_struct.lattice.b, 6)
        c = np.round(prim_struct.lattice.c, 6)

        if data.get("pre_relaxed") or ((a == c) and (b == c)):
            return FWAction(update_spec=fw_spec)
        else:
            # Querying the computational parameters from the high level
            # database and updating with the optional inputs
            comp_params = data.get("comp_parameters")
            encut = self.get("encut", 1000)
            k_dens = self.get("k_dens", 15)
            comp_params.update({"encut": encut, "k_dens": k_dens})

            tag = "CellShapeRelax-{}".format(str(uuid4()))
            vis = get_custom_vasp_relax_settings(
                prim_struct, comp_params, "bulk_pos_shape_relax"
            )
            RelaxWF = dynamic_relax_swf(
                inputs_list=[[prim_struct, vis, tag]],
                prerelax_system=True,
                prerelax_kwargs={"relax_cell": True},
            )

            MoveResultsFW = Firework(
                [
                    FT_UpdatePrimStruct(
                        functional=functional,
                        tag=tag,
                        flag=mp_id,
                        high_level=hl_db,
                    )
                ],
                name="Move pre-relaxed structure for {}".format(
                    prim_struct.formula
                ),
            )
            MoveResultsWF = Workflow([MoveResultsFW])

            RelaxWF.append_wf(MoveResultsWF, RelaxWF.leaf_fw_ids)

            return FWAction(detours=RelaxWF, update_spec=fw_spec)


@explicit_serialize
class FT_UpdatePrimStruct(FiretaskBase):
    """Update the primitive structure in the high level database.

    Parameters
    ----------
    functional : str
        functional that is used for the calculation.
    tag : str
        Unique identifier for the Optimize FW.
    flag : str
        An identifier to find the results in the database. It is strongly
        suggested to use the proper Materials-ID from the MaterialsProject
        if it is known for the specific input structure. Otherwise, use
        something unique which you can find again.
    db_file : str, optional
        Full path to the db.json file which holds the location and access
        credentials to the database. If not given uses env_chk.
    Returns
    -------
        Moves the optimized primitive structure from the low level
        database to the high level database.
    """

    _fw_name = "Update primitive structure in the high level DB"
    required_params = ["functional", "tag", "flag"]
    optional_params = ["db_file", "high_level"]

    def run_task(self, fw_spec):
        functional = self.get("functional")
        tag = self.get("tag")
        flag = self.get("flag")
        db_file = self.get("db_file")
        if not db_file:
            db_file = env_chk(">>db_file<<", fw_spec)
        hl_db = self.get("high_level", True)

        db = VaspDB(db_file=db_file)
        calc = db.find_data("tasks", {"task_label": tag})
        out = calc["output"]

        struct_dict = {
            "primitive_structure": out["structure"],
            "pre_relaxed": True,
        }

        db_high = VaspDB(db_file=db_file, high_level=hl_db)
        db_high.update_data(
            collection=functional + ".bulk_data",
            fltr={"mpid": flag},
            new_values={"$set": struct_dict},
            upsert=False,
        )

        return FWAction(update_spec=fw_spec)


@explicit_serialize
class FT_GetRelaxedSlab(FiretaskBase):
    """Get the relaxed structure, and put a Slab into the high-level DB.

    Parameters
    ----------
    flag : str
        An identifier to find the results in the database. It is strongly
        suggested to use the proper Materials-ID from the MaterialsProject
        if it is known for the specific input structure. Otherwise, use
        something unique which you can find again.
    miller : list of int or str
        Miller indices for the slab generation. Either single str e.g. '111',
        or a list of int e.g. [1, 1, 1]
    functional : str
        functional that is used for the calculation.
    tag : str
        Unique identifier for the Optimize FW.
    db_file : str, optional
        Full path to the db.json file which holds the location and access
        credentials to the database. If not given uses env_chk.
    struct_out_name : str, optional
        Name of the slab to be put in the DB (identified by mp_id and miller).
        Defaults to 'relaxed_slab'.
    file_output : bool, optional
        Toggles file output. The default is False.
    output_dir : str, optional
        Defines a directory the output is to be copied to. (Do not use a
        trailing / and/or relative location symbols like ~/.)
        The default is None.
    remote_copy : bool, optional
        If true, scp will be used to copy the results to a remote server. Be
        advised that ssh-key certification must be set up between the two
        machines. The default is False.
    server : str, optional
        Fully qualified domain name of the server the output should be copied
        to. The default is None.
    user : str, optional
        The username on the remote server.
    port : int, optional
        On some machines ssh-key certification is only supported for certain
        ports. A port may be selected here. The default is None.

    Returns
    -------
        Pymatgen Slab into the high-level DB.
    """

    required_params = ["flag", "miller", "functional", "tag"]
    optional_params = [
        "db_file",
        "struct_out_name",
        "file_output",
        "high_level",
        "output_dir",
        "remote_copy",
        "server",
        "user",
        "port",
    ]

    def run_task(self, fw_spec):
        flag = self.get("flag")
        if type(self["miller"]) == str:
            miller = [int(k) for k in list(self["miller"])]
        else:
            miller = self["miller"]

        functional = self.get("functional")

        db_file = self.get("db_file")
        if not db_file:
            db_file = env_chk(">>db_file<<", fw_spec)

        hl_db = self.get("high_level", True)
        out_name = self.get("struct_out_name", "relaxed_slab")
        file_output = self.get("file_output", False)
        output_dir = self.get("output_dir", None)
        remote_copy = self.get("remote_copy", False)
        server = self.get("server", None)
        user = self.get("user", None)
        port = self.get("port", None)

        # Check if a relaxed slab is already in the DB entry
        db_high = VaspDB(db_file=db_file, high_level=hl_db)
        slab_data = db_high.find_data(
            collection=f"{functional}.slab_data",
            fltr={"mpid": flag, "miller": miller},
        )

        if out_name not in slab_data:
            # Get results from OptimizeFW
            db = VaspDB(db_file=db_file)
            vasp_calc = db.find_data(
                collection="tasks", fltr={"task_label": self["tag"]}
            )
            relaxed_slab = Structure.from_dict(
                vasp_calc["output"]["structure"]
            )
            slab = Slab(
                relaxed_slab.lattice,
                relaxed_slab.species_and_occu,
                relaxed_slab.frac_coords,
                miller,
                Structure.from_sites(relaxed_slab, to_unit_cell=True),
                shift=0,
                scale_factor=[[1, 0, 0], [0, 1, 0], [0, 0, 1]],
                site_properties=relaxed_slab.site_properties,
            )

            db_high = VaspDB(db_file=db_file, high_level=hl_db)
            db_high.update_data(
                collection=functional + ".slab_data",
                fltr={"mpid": flag, "miller": miller},
                new_values={"$set": {out_name: slab.as_dict()}},
            )
        else:
            db = VaspDB(db_file=db_file)
            vasp_calc = db.find_data(
                collection="tasks", fltr={"task_label": self["tag"]}
            )

            if vasp_calc:
                relaxed_slab = Structure.from_dict(
                    vasp_calc["output"]["structure"]
                )
                slab = Slab(
                    relaxed_slab.lattice,
                    relaxed_slab.species_and_occu,
                    relaxed_slab.frac_coords,
                    miller,
                    Structure.from_sites(relaxed_slab, to_unit_cell=True),
                    shift=0,
                    scale_factor=[[1, 0, 0], [0, 1, 0], [0, 0, 1]],
                    site_properties=relaxed_slab.site_properties,
                )
                print("")
                print(
                    " A slab with the selected output name already exists in the DB."
                    " It will not be overwritten with the new relaxed slab.\n"
                    " If needed you can update the data manually."
                )
                print("")
            else:
                slab = Slab.from_dict(slab_data[out_name])
                print("")
                print(
                    " A slab with the selected output name already exists in the DB."
                    " No new slab has been relaxed.\n"
                )

        # screen output:
        print("")
        print("Relaxed output structure as pymatgen.surface.Slab dictionary:")
        pprint(slab.as_dict())
        print("")

        # handle file output:
        if file_output:
            poscar_str = Poscar(slab).get_string()
            poscar_name = flag + "_Relaxed_slab_POSCAR.vasp"
            slab_name = flag + "_Relaxed_slab_dict.txt"
            write_FT = FileWriteTask(
                files_to_write=[
                    {"filename": poscar_name, "contents": poscar_str},
                    {
                        "filename": slab_name,
                        "contents": pformat(slab.as_dict()),
                    },
                ]
            )
            copy_FT = copy_output_files(
                file_list=[poscar_name, slab_name],
                output_dir=output_dir,
                remote_copy=remote_copy,
                server=server,
                user=user,
                port=port,
            )
            FW = Firework(
                [write_FT, copy_FT], name="Copy SlabRelax SWF results"
            )
            WF = Workflow.from_Firework(FW, name="Copy SlabRelax SWF results")

            return FWAction(update_spec=fw_spec, detours=WF)
        else:
            return FWAction(update_spec=fw_spec)


@explicit_serialize
class FT_StartSlabRelax(FiretaskBase):
    """Fetch a Slab from the DB and relax it using an atomate OptimizeFW.

    Parameters
    ----------
    flag : str
        An identifier to find the results in the database. It is strongly
        suggested to use the proper Materials-ID from the MaterialsProject
        if it is known for the specific input structure. Otherwise, use
        something unique which you can find again.
    miller : list of int or str
        Miller indices for the slab generation. Either single str e.g. '111',
        or a list of int e.g. [1, 1, 1]
    functional : str
        functional that is used for the calculation.
    tag : str
        Unique identifier for the Optimize FW.
    db_file : str, optional
        Full path to the db.json file which holds the location and access
        credentials to the database. If not given uses env_chk.
    comp_parameters : dict, optional
        Computational parameters to be passed to the vasp input file
        generation. The default is {}.
    slab_struct_name : str, optional
        Name of the slab to be put in the DB (identified by mp_id and miller).
        Defaults to 'unrelaxed_slab'.
    relax_type : str
        Relaxation type for the get_custom_vasp_relax_settings helper_function.

    Returns
    -------
        Pymatgen Slab into the high-level DB.
    """

    required_params = ["flag", "miller", "functional", "tag"]
    optional_params = [
        "db_file",
        "comp_parameters",
        "slab_struct_name",
        "relax_type",
        "high_level",
    ]

    def run_task(self, fw_spec):
        flag = self.get("flag")
        if type(self["miller"]) == str:
            miller = [int(k) for k in list(self["miller"])]
            miller_str = self["miller"]
        else:
            miller = self["miller"]
            miller_str = "".join(str(s) for s in self["miller"])

        functional = self.get("functional")

        db_file = self.get("db_file")
        if not db_file:
            db_file = env_chk(">>db_file<<", fw_spec)

        comp_params = self.get("comp_parameters", {})
        slab_name = self.get("slab_struct_name", "unrelaxed_slab")
        tag = self.get("tag")
        relax_type = self.get("relax_type", "slab_pos_relax")
        hl_db = self.get("high_level", True)

        db_high = VaspDB(db_file=db_file, high_level=hl_db)
        slab_data = db_high.find_data(
            collection=f"{functional}.slab_data",
            fltr={"mpid": flag, "miller": miller},
        )

        slab_to_relax = Slab.from_dict(slab_data.get(slab_name))
        formula = slab_to_relax.composition.reduced_formula

        # Check if a relaxed slab is already in the DB entry
        if "relaxed_slab" not in slab_data:
            vis = get_custom_vasp_relax_settings(
                slab_to_relax, comp_params, relax_type
            )
            inputs = [[slab_to_relax, vis, tag]]
            wf_name = formula + miller_str + "_" + relax_type
            WF = dynamic_relax_swf(inputs_list=inputs, wf_name=wf_name)

            return FWAction(detours=WF)


@explicit_serialize
class FT_MakeSlabInDB(FiretaskBase):
    """Makes a slab with certain orientation out of a bulk structure.

    The slab has a defined thickness and orientation.

    Parameters
    ----------
    bulk_structure : pymatgen.core.structure.Structure
        Bulk structure that is used to construct the slab out of.
    miller : list of int or str
        Miller indices of the slab to make.
    flag : str
        An identifier to find the results in the database. It is strongly
        suggested to use the proper Materials-ID from the MaterialsProject
        if it is known for the specific input structure. Otherwise, use
        something unique which you can find again.
    functional : str
        functional that is used for the calculation.
    db_file : str, optional
        Full path to the db.json file which holds the location and access
        credentials to the database. If not given uses env_chk.
    slab_struct_name : str, optional
        Name of the slab to be put in the DB (identified by mp_id and miller).
        Defaults to 'unrelaxed_slab'.
    min_thickness : float, optional
        Minimal thickness of the unrelaxed slab in Angstrom.
        The default is 10.0.
    min_vacuum : float, optional
        Minimal thickness of the vacuum layer in Angstrom. The default is 25.0.

    Returns
    -------
        Pymatgen Slab into the high-level DB.
    """

    _fw_name = "Make slab from bulk structure"
    required_params = ["bulk_structure", "miller", "flag", "functional"]
    optional_params = [
        "db_file",
        "slab_struct_name",
        "min_thickness",
        "min_vacuum",
        "high_level",
    ]

    def run_task(self, fw_spec):
        bulk_prim = self.get("bulk_structure")
        if type(self["miller"]) == str:
            miller = [int(k) for k in list(self["miller"])]
        else:
            miller = self["miller"]
        flag = self.get("flag")
        functional = self.get("functional")

        db_file = self.get("db_file")
        if not db_file:
            db_file = env_chk(">>db_file<<", fw_spec)

        slab_name = self.get("slab_struct_name", "unrelaxed_slab")
        min_thickness = self.get("min_thickness", 10)
        min_vacuum = self.get("min_vacuum", 25)
        hl_db = self.get("high_level", True)

<<<<<<< HEAD
        # nav_structure = StructureNavigator(
        #     db_file=db_file,
        #     high_level=hl_db)
        # slab_data = nav_structure.get_slab_from_db(
        #     mp_id=flag,
        #     functional=functional,
        #     miller=miller)

=======
>>>>>>> 632453fa
        bulk_conv = SpacegroupAnalyzer(
            bulk_prim
        ).get_conventional_standard_structure(keep_site_properties=True)
        bulk_conv = transfer_average_magmoms(bulk_prim, bulk_conv)

        SG = SlabGenerator(
            initial_structure=bulk_conv,
            miller_index=miller,
            center_slab=True,
            primitive=True,
            lll_reduce=True,
            max_normal_search=max([abs(l) for l in miller]),
            min_slab_size=min_thickness,
            min_vacuum_size=min_vacuum,
        )

        # =============================================================================
        # Here we need to do more Work! Now the first slab in the list is taken,
        # which should be fine for monoatomic slabs, or if the methods only finds
        # one slab which has no broken bonds, but in general, several slabs should be
        # investigated for the lowest surface energy, and this one should be taken.
        # =============================================================================
        slab = SG.get_slabs(
            bonds=None,
            ftol=0.1,
            tol=0.1,
            max_broken_bonds=0,
            symmetrize=False,
            repair=False,
        )[0]

        db_high = VaspDB(db_file=db_file, high_level=hl_db)
        slab_dict = monty.json.jsanitize(slab.as_dict(), allow_bson=True)
        db_high.update_data(
            collection=functional + ".slab_data",
            fltr={"mpid": flag, "miller": miller},
            new_values={"$set": {slab_name: slab_dict}},
            upsert=True,
        )

        return


@explicit_serialize
class FT_AddBulkToDB(FiretaskBase):
    _fw_name = "Add bulk to DB"
    required_params = ["mpid", "functional"]
    optional_params = ["db_file", "high_level", "custom_data"]

    def run_task(self, fw_spec):
        mpid = self.get("mpid")
        functional = self.get("functional")
        db_file = self.get("db_file", "auto")
        high_level = self.get("high_level", True)
        custom_data = self.get("custom_data", None)

        add_bulk_to_db(
            mpid=mpid,
            coll=f"{functional}.bulk_data",
            db_file=db_file,
            high_level=high_level,
            custom_data=custom_data,
        )

        return FWAction(update_spec=fw_spec)


@explicit_serialize
class FT_MakeHeteroStructure(FiretaskBase):
    """Matches two slab systems to form a heterogeneous interface.

    If the match fails, the accuracy criteria are relaxed in steps of 5% until
    a match is found.

    Parameters
    ----------
    mp_id_1 : str
        ID number from the MP to identify material 1.
    mp_id_2 : str
        ID number from the MP for material 2.
    functional : str
        functional that is used for the calculation.
    external_pressure : float
        External pressure in GPa.
    db_file : str, optional
        Full path to the db.json file which holds the location and access
        credentials to the database. If not given uses env_chk.

    Returns
    -------
    Matched interface structure and bottom and top slabs in interface_data DB.
    """

    _fw_name = "Make Hetero Structure"
    required_params = [
        "mp_id_1",
        "mp_id_2",
        "interface_params",
        "functional",
    ]
    optional_params = ["db_file", "high_level"]

    def run_task(self, fw_spec):
        print(f"spec is {fw_spec}")
        mpid1 = self.get("mp_id_1")
        mpid2 = self.get("mp_id_2")

        interface_params = self.get("interface_params")
        pressure = interface_params.get("external_pressure", 0.0)

        functional = self.get("functional")

        db_file = self.get("db_file")
        if not db_file:
            db_file = env_chk(">>db_file<<", fw_spec)

        hl_db = self.get("high_level", True)

        db_high = VaspDB(db_file=db_file, high_level=hl_db)

<<<<<<< HEAD
        slab_surfen_list_1 = fw_spec.get(f"slab_surfen_list_1")
        slab_surfen_list_2 = fw_spec.get(
            f"slab_surfen_list_2", slab_surfen_list_1
        )
=======
        slab_surfen_list_1 = fw_spec["slab_surfen_list_1"]
        slab_surfen_list_2 = fw_spec["slab_surfen_list_2"]
>>>>>>> 632453fa

        # get the surface energies of the slabs
        pairs = list(itertools.product(slab_surfen_list_1, slab_surfen_list_2))
        pairs.sort(
            key=lambda x: x[0]["surface_energy"] + x[1]["surface_energy"]
        )
<<<<<<< HEAD

        inter_comp_params = get_consolidated_comp_params(
            mpid1=mpid1,
            mpid2=mpid2,
            bulk_coll=f"{functional}.bulk_data",
            db_file=db_file,
            high_level=hl_db,
        )
=======
>>>>>>> 632453fa

        for pair in pairs:
            slab1_dict, slab2_dict = pair
            slab1, slab2 = slab1_dict["slab"], slab2_dict["slab"]
            hkl1, hkl2 = slab1_dict["hkl"], slab2_dict["hkl"]
            shift1, shift2 = slab1_dict["shift"], slab2_dict["shift"]

            inter_name = interface_name(
                mpid1, mpid2, hkl1, hkl2, shift1, shift2
            )

            inter_data = db_high.find_data(
                collection=functional + ".interface_data",
                fltr={"name": inter_name, "pressure": pressure},
            )

<<<<<<< HEAD
            if inter_data:
                unrelaxed_structure = inter_data.get("unrelaxed_structure")
                if not unrelaxed_structure:
                    interface_missing = True
                else:
                    interface_missing = False
            else:
                interface_missing = True

            if interface_missing:
                bulk_data_1 = nav_high.find_data(
                    collection=functional + ".bulk_data",
                    fltr={"mpid": mpid1},
                )
                bulk_data_2 = nav_high.find_data(
                    collection=functional + ".bulk_data",
                    fltr={"mpid": mpid2},
=======
            inter_params = inter_data["interface_parameters"]

            if not inter_data.get("unrelaxed_structure"):
                db_high = VaspDB(db_file=db_file, high_level=hl_db)

                slab1, slab2 = slab1_dict["slab"], slab2_dict["slab"]

                bulk_dat_1 = db_high.find_data(
                    collection=f"{functional}.bulk_data", fltr={"mpid": mpid1}
                )
                bulk_dat_2 = db_high.find_data(
                    collection=f"{functional}.bulk_data", fltr={"mpid": mpid2}
>>>>>>> 632453fa
                )

                bm_1 = bulk_data_1["bulk_moduls"]
                bm_2 = bulk_data_2["bulk_moduls"]

                im = InterfaceMatcher(
                    slab_1=slab1,
                    slab_2=slab2,
                    strain_weight_1=bm_1,
                    strain_weight_2=bm_2,
                    **interface_params,
                )
                top_aligned, bottom_aligned = im.get_centered_slabs()

                if top_aligned and bottom_aligned:
                    interface = im.get_interface()

                    inter_dict = interface.as_dict()
                    bottom_dict = bottom_aligned.as_dict()
                    top_dict = top_aligned.as_dict()

                    db_high.update_data(
                        collection=functional + ".interface_data",
                        fltr={"name": inter_name, "pressure": pressure},
                        new_values={
                            "$set": {
                                "unrelaxed_structure": inter_dict,
                                "bottom_aligned": bottom_dict,
                                "top_aligned": top_dict,
                                "comp_parameters": inter_comp_params,
                                "interface_params": interface_params,
                            }
                        },
                        upsert=True,
                    )

                    fw_spec["interface_name"] = inter_name
                    return FWAction(update_spec=fw_spec)
                else:
                    # check if we are at the last pair, meaning none of the pairs could be matched
                    if pair == pairs[-1]:
                        return FWAction(defuse_workflow=True)
                    else:
                        continue
            else:
                fw_spec["interface_name"] = inter_name
                return FWAction(update_spec=fw_spec)


@explicit_serialize
class FT_AddSelectiveDynamics(FiretaskBase):
    """Write a POSCAR with selective dynamics added.

    Parameters
    ----------
    structure : pymatgen.core.structure.Structure
        The structure from which the POSCAR file is written
    selective_dynamics_array: list, optional
        Optional Nx3 array of booleans given as a list of lists. N is equal to
        the number of sites in the structure.
    ----------

    Returns
    -------
    POSCAR: file
        A POSCAR file is written in the current directory.

    """

    _fw_name = "Add selective dynamics"
    required_params = ["structure"]
    optional_params = ["selective_dynamics_array"]

    def run_task(self, fw_spec):
        struct = self["structure"]

        if "selective_dynamics_array" in self:
            sd_array = self["selective_dynamics_array"]
            if len(sd_array) != len(struct.sites):
                raise SystemExit(
                    "Length of provided selective_dynamics array"
                    " is not equal to the number of sites in the"
                    " structure!"
                )
        else:
            sd_array = []
            for i in range(len(struct.sites)):
                sd_array.append([False, False, True])
            # sd_array = np.asarray(sd_array)

        poscar = Poscar(struct, selective_dynamics=sd_array)
        poscar.write_file("POSCAR")

        spec = fw_spec

        return FWAction(update_spec=spec)<|MERGE_RESOLUTION|>--- conflicted
+++ resolved
@@ -23,15 +23,12 @@
 from hitmen_utils.vasp_tools import get_custom_vasp_relax_settings
 from hitmen_utils.workflows import dynamic_relax_swf
 from surfen.utils.structure_manipulation import add_bulk_to_db
-<<<<<<< HEAD
+from triboflow.phys.interface_matcher import InterfaceMatcher
 from triboflow.phys.interface_matcher import (
     InterfaceMatcher,
     get_consolidated_comp_params,
 )
 from triboflow.utils.database import Navigator, StructureNavigator
-=======
-from triboflow.phys.interface_matcher import InterfaceMatcher
->>>>>>> 632453fa
 from triboflow.utils.file_manipulation import copy_output_files
 from triboflow.utils.structure_manipulation import (
     interface_name,
@@ -79,15 +76,9 @@
         hl_db = self.get("high_level", True)
 
         # Querying the structure from the high level database.
-<<<<<<< HEAD
-        nav_structure = StructureNavigator(db_file=db_file, high_level=hl_db)
-        data = nav_structure.get_bulk_from_db(
-            mp_id=mp_id, functional=functional
-=======
         db_high = VaspDB(db_file=db_file, high_level=hl_db)
         data = db_high.find_data(
             collection=f"{functional}.bulk_data", fltr={"mpid": mp_id}
->>>>>>> 632453fa
         )
 
         prim_struct = data.get("primitive_structure")
@@ -546,17 +537,6 @@
         min_vacuum = self.get("min_vacuum", 25)
         hl_db = self.get("high_level", True)
 
-<<<<<<< HEAD
-        # nav_structure = StructureNavigator(
-        #     db_file=db_file,
-        #     high_level=hl_db)
-        # slab_data = nav_structure.get_slab_from_db(
-        #     mp_id=flag,
-        #     functional=functional,
-        #     miller=miller)
-
-=======
->>>>>>> 632453fa
         bulk_conv = SpacegroupAnalyzer(
             bulk_prim
         ).get_conventional_standard_structure(keep_site_properties=True)
@@ -677,22 +657,16 @@
 
         db_high = VaspDB(db_file=db_file, high_level=hl_db)
 
-<<<<<<< HEAD
         slab_surfen_list_1 = fw_spec.get(f"slab_surfen_list_1")
         slab_surfen_list_2 = fw_spec.get(
             f"slab_surfen_list_2", slab_surfen_list_1
         )
-=======
-        slab_surfen_list_1 = fw_spec["slab_surfen_list_1"]
-        slab_surfen_list_2 = fw_spec["slab_surfen_list_2"]
->>>>>>> 632453fa
 
         # get the surface energies of the slabs
         pairs = list(itertools.product(slab_surfen_list_1, slab_surfen_list_2))
         pairs.sort(
             key=lambda x: x[0]["surface_energy"] + x[1]["surface_energy"]
         )
-<<<<<<< HEAD
 
         inter_comp_params = get_consolidated_comp_params(
             mpid1=mpid1,
@@ -701,8 +675,6 @@
             db_file=db_file,
             high_level=hl_db,
         )
-=======
->>>>>>> 632453fa
 
         for pair in pairs:
             slab1_dict, slab2_dict = pair
@@ -719,7 +691,6 @@
                 fltr={"name": inter_name, "pressure": pressure},
             )
 
-<<<<<<< HEAD
             if inter_data:
                 unrelaxed_structure = inter_data.get("unrelaxed_structure")
                 if not unrelaxed_structure:
@@ -730,27 +701,12 @@
                 interface_missing = True
 
             if interface_missing:
-                bulk_data_1 = nav_high.find_data(
-                    collection=functional + ".bulk_data",
-                    fltr={"mpid": mpid1},
-                )
-                bulk_data_2 = nav_high.find_data(
-                    collection=functional + ".bulk_data",
-                    fltr={"mpid": mpid2},
-=======
-            inter_params = inter_data["interface_parameters"]
-
-            if not inter_data.get("unrelaxed_structure"):
-                db_high = VaspDB(db_file=db_file, high_level=hl_db)
-
-                slab1, slab2 = slab1_dict["slab"], slab2_dict["slab"]
-
-                bulk_dat_1 = db_high.find_data(
+
+                bulk_data_1 = db_high.find_data(
                     collection=f"{functional}.bulk_data", fltr={"mpid": mpid1}
                 )
-                bulk_dat_2 = db_high.find_data(
+                bulk_data_2 = db_high.find_data(
                     collection=f"{functional}.bulk_data", fltr={"mpid": mpid2}
->>>>>>> 632453fa
                 )
 
                 bm_1 = bulk_data_1["bulk_moduls"]
