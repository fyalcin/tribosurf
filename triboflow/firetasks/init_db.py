--- conflicted
+++ resolved
@@ -30,15 +30,6 @@
 
 """
 
-<<<<<<< HEAD
-__author__ = "Gabriele Losi"
-__credits__ = "This module is based on the work of Michael Wolloch, TriboFlow"
-__copyright__ = "Copyright 2021, Prof. M.C. Righi, TribChem, ERC-SLIDE, University of Bologna"
-__contact__ = "clelia.righi@unibo.it"
-__date__ = "January 20th, 2021"
-
-=======
->>>>>>> 632453fa
 from atomate.utils.utils import env_chk
 from fireworks import FiretaskBase
 from fireworks.utilities.fw_utilities import explicit_serialize
