#!/usr/bin/env python3
# -*- coding: utf-8 -*-
"""
Created on Tue Oct 13 14:52:57 2020

@author: wolloch
"""
from operator import itemgetter
from hitmen_utils.db_tools import VaspDB
import numpy as np
import pickle
from atomate.utils.utils import env_chk
from fireworks import FWAction, FiretaskBase
from fireworks.utilities.fw_utilities import explicit_serialize
from monty.json import jsanitize
from pymatgen.core.structure import Structure
from pymatgen.core.interface import Interface

from triboflow.phys.new_high_symm import InterfaceSymmetryAnalyzer
from triboflow.phys.new_potential_energy_surface import (
    get_PESGenerator_from_db,
)
from triboflow.utils.structure_manipulation import (
    clean_up_site_properties,
    get_interface_distance,
)
from hitmen_utils.vasp_tools import get_custom_vasp_relax_settings
from hitmen_utils.workflows import dynamic_relax_swf
from hitmen_utils.db_tools import VaspDB


@explicit_serialize
class FT_ComputePES(FiretaskBase):
    """Compute the PES for a given interface, plot and save it.

    Uses the previously computed energies for the unique high-symmetry points
    and copies them to all the correct replica points. Replicates the points
    and fits the PES using radial basis functions. Output is saved in the
    database and if wanted also to files.

    Parameters
    ----------
    interface_name : str
        Name of the interface in the high-level database.
    functional : str
        Which functional to use; has to be 'PBE' or 'SCAN'.
    external_pressure : float
        External pressure on the interface in GPa.
    file_output : bool
        Determines if results are written to disc.
    db_file : str, optional
        Full path to the db.json file that should be used. Defaults to
        '>>db_file<<', to use env_chk.

    """

    required_params = [
        "interface_name",
        "functional",
        "file_output",
        "external_pressure",
    ]
    optional_params = ["db_file", "high_level"]

    def run_task(self, fw_spec):
        name = self.get("interface_name")
        functional = self.get("functional")
        pressure = self.get("external_pressure")
        file_output = self.get("file_output")

        db_file = self.get("db_file")
        if not db_file:
            db_file = env_chk(">>db_file<<", fw_spec)
        hl_db = self.get("high_level", True)

        PG = get_PESGenerator_from_db(
            interface_name=name,
            pressure=pressure,
            db_file=db_file,
            high_level=hl_db,
            functional=functional,
            pes_generator_kwargs={"fig_title": name},
        )

        db_high = VaspDB(db_file=db_file, high_level=hl_db)
        # the data here might be too large to write to the DB, so if initial
        # write fails, we try bit by bit...
        # maybe should be replaced by gridFS instead?
        try:
            db_high.update_data(
                collection=functional + ".interface_data",
                fltr={"name": name, "pressure": pressure},
                new_values={
                    "$set": {
                        "PES.all_energies": jsanitize(PG.extended_energies),
                        "PES.pes_data": jsanitize(PG.PES_on_meshgrid),
                        "PES.image": PG.PES_as_bytes,
                        "PES.rbf": pickle.dumps(PG.rbf),
                        "corrugation": PG.corrugation,
                        "hsp@min": PG.hsp_min,
                        "hsp@max": PG.hsp_max,
                        "mep": jsanitize(PG.mep),
                        "shear_strength": jsanitize(PG.shear_strength),
                        "initial_strings": {
                            "x": PG.initial_string_x.tolist(),
                            "y": PG.initial_string_y.tolist(),
                            "d": PG.initial_string_d.tolist(),
                        },
                    }
                },
                dolog=False,
            )
        except:
            db_high.update_data(
                collection=functional + ".interface_data",
                fltr={"name": name, "pressure": pressure},
                new_values={
                    "$set": {
                        "corrugation": PG.corrugation,
                        "hsp@min": PG.hsp_min,
                        "hsp@max": PG.hsp_max,
                        "mep": jsanitize(PG.mep),
                        "shear_strength": jsanitize(PG.shear_strength),
                    }
                },
                dolog=False,
            )
            for k, v in {
                "all_energies": "extended_energies",
                "pes_data": "PES_on_meshgrid",
                "image": "PES_as_bytes",
                "rbf": "rbf",
            }.items():
                try:
                    if k == "rbf":
                        data = pickle.dumps(getattr(PG, v))
                    else:
                        data = jsanitize(getattr(PG, v))
                    db_high.update_data(
                        collection="PBE.interface_data",
                        fltr={"name": name, "pressure": pressure},
                        new_values={"$set": {"PES." + k: data}},
                        dolog=False,
                    )
                except:
                    print(f"document {k} is too large to be put into DB.")
                    pass


@explicit_serialize
class FT_RetrievePESEnergies(FiretaskBase):
    """Retrieve the energies from the PES relaxations and update the db.

    Uses a tag together with the labels of the high-symmetry points saved
    in the high level database to retrieve the correct energies for each
    lateral shift of the interface. Sort the shifts by energies and save both
    the configuration with the lowest and the highest energy in the high level
    database. Also save the list of shifts and energies with corresponding
    labels there.

    Parameters
    ----------
    interface_name : str
        Name of the interface in the high-level database.
    functional : str
        Which functional to use; has to be 'PBE' or 'SCAN'.
    tag : str
        Unique tag to identify the calculations.
    external_pressure : float
        External pressure on the interface in GPa.
    db_file : str, optional
        Full path to the db.json file that should be used. Defaults to
        '>>db_file<<', to use env_chk.

    Returns
    -------
    FWActions that produce a detour workflow with relaxations for the PES.
    """

    required_params = [
        "interface_name",
        "functional",
        "tag",
        "external_pressure",
    ]
    optional_params = ["db_file", "high_level"]

    def run_task(self, fw_spec):
        name = self.get("interface_name")
        functional = self.get("functional")
        tag = self.get("tag")
        pressure = self.get("external_pressure")

        db_file = self.get("db_file")
        if not db_file:
            db_file = env_chk(">>db_file<<", fw_spec)
        hl_db = self.get("high_level", True)

<<<<<<< HEAD
        db_structure = VaspDB(db_file=db_file, high_level=hl_db)
        interface_dict = db_structure.find_data(
            f"{functional}.interface_data", fltr={"name": name}
=======
        db_high = VaspDB(db_file=db_file, high_level=hl_db)

        interface_dict = db_high.find_data(
            collection=f"{functional}.interface_data",
            fltr={"name": name, "pressure": pressure},
>>>>>>> 632453fa
        )
        lateral_shifts = interface_dict["PES"]["high_symmetry_points"][
            "unique_shifts"
        ]
        group_assignments = interface_dict["PES"]["high_symmetry_points"][
            "group_assignments"
        ]

        db = VaspDB(db_file=db_file)
        ref_struct = Interface.from_dict(interface_dict["unrelaxed_structure"])
        area = np.linalg.norm(
            np.cross(
                ref_struct.lattice.matrix[0], ref_struct.lattice.matrix[1]
            )
        )

        energy_list = []
        energy_dict = {}
        calc_output = {}
        for s in lateral_shifts.keys():
            label = tag + "_" + s
<<<<<<< HEAD
            vasp_calc = nav.find_data(
=======
            vasp_calc = db.find_data(
>>>>>>> 632453fa
                collection="tasks", fltr={"task_label": label}
            )
            struct = vasp_calc["output"]["structure"]
            energy = vasp_calc["output"]["energy"]
            energy *= 16.02176565 / area
            energy_list.append([s, group_assignments[s], energy])
            energy_dict[s] = energy
            calc_output[s] = {
                "energy": energy,
                "relaxed_struct": struct,
                "task_id": vasp_calc["_id"],
            }

        sorted_energy_list = sorted(energy_list, key=itemgetter(2))

        min_stacking = sorted_energy_list[0][0]
        max_stacking = sorted_energy_list[-1][0]
        calc_min = db.find_data(
            collection="tasks", fltr={"task_label": tag + "_" + min_stacking}
        )
        calc_max = db.find_data(
            collection="tasks", fltr={"task_label": tag + "_" + max_stacking}
        )
        struct_min_dict = calc_min["output"]["structure"]
        struct_max_dict = calc_max["output"]["structure"]

        struct_min = Structure.from_dict(struct_min_dict)
        struct_max = Structure.from_dict(struct_max_dict)

        for index in range(ref_struct.num_sites):
            struct_min[index].properties = ref_struct[index].properties
            struct_max[index].properties = ref_struct[index].properties

        struct_min_dict = struct_min.as_dict()
        struct_max_dict = struct_max.as_dict()
        struct_min_dict.update(
            {"interface_properties": ref_struct.interface_properties}
        )
        struct_max_dict.update(
            {"interface_properties": ref_struct.interface_properties}
        )

        interface_min = Interface.from_dict(struct_min_dict)
        interface_max = Interface.from_dict(struct_max_dict)

        # add site properties from ref_struct to get back interface_labels:
        for k, v in ref_struct.site_properties.items():
            struct_min.add_site_property(k, v)
            struct_max.add_site_property(k, v)

        inter_dist_min = get_interface_distance(struct_min)
        inter_dist_max = get_interface_distance(struct_max)

        db_high = VaspDB(db_file=db_file, high_level=hl_db)
        db_high.update_data(
            collection=functional + ".interface_data",
            fltr={"name": name, "pressure": pressure},
            new_values={
                "$set": {
                    "relaxed_structure@min": interface_min.as_dict(),
                    "relaxed_structure@max": interface_max.as_dict(),
                    "interface_distance@min": inter_dist_min,
                    "interface_distance@max": inter_dist_max,
                    "PES.calculations": calc_output,
                    "PES.high_symmetry_points.energies_dict": energy_dict,
                }
            },
        )


@explicit_serialize
class FT_FindHighSymmPoints(FiretaskBase):
    """Compute high symmetry points for the top and bottom slab and the interface.

    Finds the high symmetry points of the top side of the bottom slab and the
    bottom side of the top slab. This is done twice, once omitting duplicates,
    and once allowing them. It is made sure that the results are cartesian
    coordinates that lie inside the unit cell. The lists are combined so that
    every combination of unique points for the interface is present. The PES
    section of the high level database is updated with the results and the
    fw_spec is updated with the lateral shifts needed for the PES relaxations
    as well.

    Parameters
    ----------
    interface : pymatgen.core.interface.Interface
        Interface object for which the PES is to be constructed
    functional : str
        Which functional to use; has to be 'PBE' or 'SCAN'.
    interface_name : str
        Name of the interface in the high-level database.
    external_pressure : float
        External pressure in GPa.
    db_file : str, optional
        Full path to the db.json file that should be used. Defaults to
        '>>db_file<<', to use env_chk.

    Returns
    -------
    FWActions that updates the fw_spec with lateral shifts.
    """

    required_params = [
        "interface",
        "functional",
        "interface_name",
        "external_pressure",
    ]
    optional_params = ["db_file", "high_level"]

    def run_task(self, fw_spec):
        interface = self.get("interface")
        name = self.get("interface_name")
        functional = self.get("functional")
        pressure = self.get("external_pressure")

        db_file = self.get("db_file")
        if not db_file:
            db_file = env_chk(">>db_file<<", fw_spec)
        hl_db = self.get("high_level", True)

        ISA = InterfaceSymmetryAnalyzer()
        hsp_dict = ISA(interface)

        db_high = VaspDB(db_file=db_file, high_level=hl_db)
        db_high.update_data(
            collection=functional + ".interface_data",
            fltr={"name": name, "pressure": pressure},
            new_values={
                "$set": {
                    "PES.high_symmetry_points": {
                        "bottom_unique": hsp_dict[
                            "bottom_high_symm_points_unique"
                        ],
                        "bottom_all": hsp_dict["bottom_high_symm_points_all"],
                        "top_unique": hsp_dict["top_high_symm_points_unique"],
                        "top_all": hsp_dict["top_high_symm_points_all"],
                        "unique_shifts": hsp_dict["unique_shifts"],
                        "all_shifts": hsp_dict["all_shifts"],
                        "group_assignments": hsp_dict["group_assignments"],
                    }
                }
            },
            upsert=True,
        )
        fw_spec["lateral_shifts"] = hsp_dict["unique_shifts"]

<<<<<<< HEAD
        return FWAction(update_spec=fw_spec)
=======
        return FWAction(
            update_spec=({"lateral_shifts": hsp_dict["unique_shifts"]})
        )
>>>>>>> 632453fa


@explicit_serialize
class FT_StartPESCalcs(FiretaskBase):
    """Start z-relaxations for different lateral positions of an interface.

    Take a list of lateral shifts from the fw_spec and start relaxations
    for each one of them as parallel detours.
    heterogeneous_wf
    Parameters
    ----------
    interface : pymatgen.core.interface.Interface
        Interface object for which the PES is to be constructed
    interface_name : str
        Name of the interface in the high-level database.
    comp_parameters : dict
        Computational parameters to be passed to the vasp input file
        generation.
    tag : str
        Unique tag to identify the calculations.
    db_file : str, optional
        Full path to the db.json file that should be used. Defaults to
        '>>db_file<<', to use env_chk.
    prerelax : bool, optional
        Whether to perform a prerelaxation using a network potential before starting
        a DFT relaxation. Defaults to True.
    prerelax_calculator : str, optional
        Which network potential to use for the prerelaxation. Defaults to 'm3gnet'.
    prerelax_kwargs : dict, optional
        Keyword arguments to be passed to the ASE calculator for the prerelaxation.



    Returns
    -------
    FWActions that produce a detour workflow with relaxations for the PES.
    """

    required_params = [
        "interface",
        "interface_name",
        "comp_parameters",
        "tag",
        "external_pressure",
    ]
    optional_params = [
        "prerelax",
        "prerelax_calculator",
        "prerelax_kwargs",
    ]

    def run_task(self, fw_spec):
        interface = self.get("interface")
        interface_name = self.get("interface_name")
        comp_params = self.get("comp_parameters")
        tag = self.get("tag")
        pressure = self.get("external_pressure")

        prerelax = self.get("prerelax", True)
        prerelax_calculator = self.get("prerelax_calculator", "m3gnet")
        prerelax_kwargs = self.get("prerelax_kwargs", {})

        lateral_shifts = fw_spec.get("lateral_shifts")
        if not lateral_shifts:
            raise SystemExit(
                "Lateral shifts not found in the fw_spec./n"
                "Please check your Firework for errors!"
            )

        inputs = []
        for name, shift in lateral_shifts.items():
            label = tag + "_" + name
            interface.in_plane_offset = shift
            clean_struct = clean_up_site_properties(interface)

            vis = get_custom_vasp_relax_settings(
                structure=clean_struct,
                comp_parameters=comp_params,
                relax_type="interface_z_relax",
                apply_pressure=pressure,
            )
            inputs.append([clean_struct, vis, label])

        wf_name = "PES relaxations for: " + interface_name
        WF = dynamic_relax_swf(
            inputs_list=inputs,
            wf_name=wf_name,
            add_static=True,
            prerelax_system=prerelax,
            prerelax_calculator=prerelax_calculator,
            prerelax_kwargs=prerelax_kwargs,
        )

        return FWAction(detours=WF)<|MERGE_RESOLUTION|>--- conflicted
+++ resolved
@@ -6,7 +6,7 @@
 @author: wolloch
 """
 from operator import itemgetter
-from hitmen_utils.db_tools import VaspDB
+
 import numpy as np
 import pickle
 from atomate.utils.utils import env_chk
@@ -196,17 +196,11 @@
             db_file = env_chk(">>db_file<<", fw_spec)
         hl_db = self.get("high_level", True)
 
-<<<<<<< HEAD
-        db_structure = VaspDB(db_file=db_file, high_level=hl_db)
-        interface_dict = db_structure.find_data(
-            f"{functional}.interface_data", fltr={"name": name}
-=======
         db_high = VaspDB(db_file=db_file, high_level=hl_db)
 
         interface_dict = db_high.find_data(
             collection=f"{functional}.interface_data",
             fltr={"name": name, "pressure": pressure},
->>>>>>> 632453fa
         )
         lateral_shifts = interface_dict["PES"]["high_symmetry_points"][
             "unique_shifts"
@@ -228,11 +222,7 @@
         calc_output = {}
         for s in lateral_shifts.keys():
             label = tag + "_" + s
-<<<<<<< HEAD
-            vasp_calc = nav.find_data(
-=======
             vasp_calc = db.find_data(
->>>>>>> 632453fa
                 collection="tasks", fltr={"task_label": label}
             )
             struct = vasp_calc["output"]["structure"]
@@ -380,13 +370,7 @@
         )
         fw_spec["lateral_shifts"] = hsp_dict["unique_shifts"]
 
-<<<<<<< HEAD
         return FWAction(update_spec=fw_spec)
-=======
-        return FWAction(
-            update_spec=({"lateral_shifts": hsp_dict["unique_shifts"]})
-        )
->>>>>>> 632453fa
 
 
 @explicit_serialize
