#!/usr/bin/env python3
# -*- coding: utf-8 -*-
"""
Created on Tue Oct 13 14:52:57 2020

@author: wolloch
"""
from operator import itemgetter
from monty.json import jsanitize

from pymatgen.core.structure import Structure
from pymatgen.core.surface import Slab
from pymatgen.core.operations import SymmOp
from fireworks import FWAction, FiretaskBase, Workflow
from fireworks.utilities.fw_utilities import explicit_serialize
from atomate.utils.utils import env_chk
from atomate.vasp.fireworks.core import OptimizeFW, ScanOptimizeFW
from atomate.vasp.powerups import add_modify_incar

from triboflow.phys.high_symmetry import get_slab_hs, get_interface_hs, \
    pbc_hspoints, fix_hs_dicts
from triboflow.phys.potential_energy_surface import get_pes
from triboflow.utils.plot_tools import plot_pes
from triboflow.utils.database import (
    Navigator, NavigatorMP, StructureNavigator, convert_image_to_bytes)
from triboflow.utils.vasp_tools import get_custom_vasp_relax_settings
from triboflow.utils.structure_manipulation import interface_name, \
    clean_up_site_properties, stack_aligned_slabs, recenter_aligned_slabs

@explicit_serialize
class FT_StartPESCalcSubWF(FiretaskBase):
    """ Start a PES subworkflow.
    
    Starts a PES subworkflow using data from the high-level database.
    This is intended to be used to start a PES subworkflow from a main
    workflow.
    
    Parameters
    ----------
    mp_id_1 : str
        Materials Project database ID for the first material of the interface.
    mp_id_2 : str
        Materials Project database ID for the second material of the interface.
    miller_1 : list of int or str
        Miller index of the first material.
    miller_2 : list of int or str
        Miller index of the second material.
    functional : str
        Which functional to use; has to be 'PBE' or 'SCAN'.
    db_file : str, optional
        Full path to the db.json file that should be used. Defaults to
        '>>db_file<<', to use env_chk.
        
    Returns
    -------
    FWAction that produces a detour PES subworkflow.    
    """
    required_params = ['mp_id_1', 'mp_id_2', 'miller_1', 'miller_2',
                       'functional']
    optional_params = ['db_file']

    def run_task(self, fw_spec):

        from triboflow.workflows.subworkflows import calc_pes_swf
        mp_id_1 = self.get('mp_id_1')
        mp_id_2 = self.get('mp_id_2')
        miller_1 = self.get('miller_1')
        miller_2 = self.get('miller_2')
        functional = self.get('functional')
        db_file = self.get('db_file')
        if not db_file:
            db_file = env_chk('>>db_file<<', fw_spec)
        
        name = interface_name(mp_id_1, miller_1, mp_id_2, miller_2)
        
        nav_structure = StructureNavigator(
            db_file=db_file, 
            high_level='triboflow')
        interface_dict = nav_structure.get_interface_from_db(
            name=name,
            functional=functional
        )
        comp_params = interface_dict['comp_parameters']
        top_slab = Slab.from_dict(interface_dict['top_aligned'])
        bot_slab = Slab.from_dict(interface_dict['bottom_aligned'])
        already_done = interface_dict.get('relaxed_structure@min')
        
        if not already_done:
            SWF = calc_pes_swf(top_slab=top_slab,
                               bottom_slab=bot_slab,
                               interface_name=name,
                               functional=functional,
                               comp_parameters=comp_params,
                               output_dir=None)

            return FWAction(detours=SWF, update_spec=fw_spec)

        else:
            return FWAction(update_spec=fw_spec)


@explicit_serialize
class FT_ComputePES(FiretaskBase):
    """ Compute the PES for a given interface, plot and save it.
    
    Uses the perviously computed energies for the unique high-symmetry points
    and copies them to all the correct replica points. Replicates the points
    and fits the PES using radial basis functions. Output is saved in the
    database and if wanted also to files.
    
    Parameters
    ----------
    interface_name : str
        Name of the interface in the high-level database.
    functional : str
        Which functional to use; has to be 'PBE' or 'SCAN'.
    file_output : bool
        Determines if results are written to disc.
    db_file : str, optional
        Full path to the db.json file that should be used. Defaults to
        '>>db_file<<', to use env_chk.

    """
    
    required_params = ['interface_name', 'functional', 'file_output']
    optional_params = ['db_file']

    def run_task(self, fw_spec):

        name = self.get('interface_name')
        functional = self.get('functional')
        file_output = self.get('file_output')
    
        db_file = self.get('db_file')
        if not db_file:
            db_file = env_chk('>>db_file<<', fw_spec)
        
<<<<<<< HEAD
        inter_dict = GetInterfaceFromDB(name, db_file, functional)
=======
        nav_structure = StructureNavigator(
            db_file=db_file,
            high_level='triboflow')
        inter_dict = nav_structure.get_interface_from_db(
            name=name,
            functional=functional
        )
>>>>>>> f285db74
        struct = Structure.from_dict(inter_dict['relaxed_structure@min'])
        
        # Copy the energies for the unique points to all points
        E_unique = inter_dict['PES']['high_symmetry_points']['energy_list']
        all_hs = inter_dict['PES']['high_symmetry_points']['combined_all']
        cell = struct.lattice.matrix
        
        interpolation, E_list, pes_data, data, to_plot = get_pes(
            hs_all=all_hs,
            E=E_unique,
            cell=struct.lattice.matrix,
            to_fig=False)
        
        if file_output:
            data.dump('Computet_PES_data_'+name+'.dat')
            pes_data.dump('Interpolated_PES_data_'+name+'.dat')
            
        plot_pes(to_plot, cell*2, to_fig=name)
        plot_name = 'PES_' + str(name) + '.png'
        pes_image_bytes = convert_image_to_bytes('./'+plot_name)
        
        nav_high = Navigator(db_file=db_file, high_level='triboflow')
        nav_high.update_data(
            collection=functional+'.interface_data',
            filter={'name': name},
            new_values={'$set': {'PES.rbf': jsanitize(interpolation),
                                 'PES.all_energies': jsanitize(E_list),
                                 'PES.pes_data': jsanitize(pes_data),
                                 'PES.image': pes_image_bytes}})


@explicit_serialize
class FT_RetrievePESEnergies(FiretaskBase):
    """Retrieve the energies from the PES relaxations and update the db.
    
    Uses a tag together with the labels of the high-symmetry points saved
    in the high level database to retrieve the correct energies for each
    lateral shift of the interface. Sort the shifts by energies and save both
    the configuration with the lowest and the highest energy in the high level
    database. Also save the list of shifts and energies with corresponding
    labels there.

    Parameters
    ----------
    interface_name : str
        Name of the interface in the high-level database.
    functional : str
        Which functional to use; has to be 'PBE' or 'SCAN'.
    tag : str
        Unique tag to identify the calculations.
    db_file : str, optional
        Full path to the db.json file that should be used. Defaults to
        '>>db_file<<', to use env_chk.
        
    Returns
    -------
    FWActions that produce a detour workflow with relaxations for the PES.
    """

    required_params = ['interface_name', 'functional', 'tag']
    optional_params = ['db_file']

    def run_task(self, fw_spec):
    
        name = self.get('interface_name')
        functional = self.get('functional')
        tag = self.get('tag')

        db_file = self.get('db_file')
        if not db_file:
            db_file = env_chk('>>db_file<<', fw_spec)
        
        nav_structure = StructureNavigator(
            db_file=db_file,
            high_level='triboflow')
        interface_dict = nav_structure.get_interface_from_db(
            name=name,
            functional=functional)
        lateral_shifts = interface_dict['PES']['high_symmetry_points']['combined_unique']
        
        nav = Navigator(db_file=db_file)
        energy_list=[]
        calc_output = {}
        for s in lateral_shifts.keys():
            label = tag + '_' + s
            x_shift = lateral_shifts.get(s)[0][0]
            y_shift = lateral_shifts.get(s)[0][1]
            vasp_calc = nav.find_data(
                collection=nav.db.tasks, 
                filter={'task_label': label})
            energy = vasp_calc['output']['energy']
            struct = vasp_calc['output']['structure']
            energy_list.append([s, x_shift, y_shift, energy])
            calc_output[s] = {'energy': energy,
                              'relaxed_struct': struct,
                              'task_id': vasp_calc['_id']}

        sorted_energy_list = sorted(energy_list, key=itemgetter(3))
        
        min_stacking = sorted_energy_list[0][0]
        max_stacking = sorted_energy_list[-1][0]
        calc_min = nav.find_data(
            collection=nav.db.tasks,
            filter={'task_label': tag+'_'+min_stacking})
        calc_max = nav.find_data(
            collection=nav.db.tasks,
            filter={'task_label': tag+'_'+max_stacking})
        struct_min = calc_min['output']['structure']
        struct_max = calc_max['output']['structure']

        nav_high = Navigator(db_file=db_file, high_level='triboflow')
        nav_high.update_data(
            collection=functional+'.interface_data',
            filter={'name': name},
            new_values={
                '$set': 
                    {'relaxed_structure@min': 
                         struct_min,
                     'relaxed_structure@max': 
                         struct_max,
                     'PES.calculations': 
                         calc_output,
                     'PES.high_symmetry_points.energy_list':
                         sorted_energy_list}})


@explicit_serialize
class FT_FindHighSymmPoints(FiretaskBase):
    """Compute high symmetry points for the top and bottom slab and the interface.
    
    Finds the high symmetry points of the top side of the bottom slab and the
    bottom side of the top slab. This is done twice, once omitting duplicates,
    and once allowing them. It is made sure that the results are cartesian
    coordinates that lie inside the unit cell. The lists are combined so that
    every combination of unique points for the interface is present. The PES
    section of the high level database is updated with the results and the
    fw_spec is updated with the lateral shifts needed for the PES relaxations
    as well.
    
    Parameters
    ----------
    top_slab : pymatgen.core.surface.Slab
        Top slab of the interface.
    bottom_slab : pymatgen.core.surface.Slab
        Bottom slab of the interface.
    functional : str
        Which functional to use; has to be 'PBE' or 'SCAN'.
    interface_name : str
        Name of the interface in the high-level database.
    db_file : str, optional
        Full path to the db.json file that should be used. Defaults to
        '>>db_file<<', to use env_chk.
        
    Returns
    -------
    FWActions that updates the fw_spec with lateral shifts.
    """

    required_params = ['top_slab', 'bot_slab', 'functional', 'interface_name']
    optional_params = ['db_file']

    def run_task(self, fw_spec):
    
        top_slab = self.get('top_slab')
        bot_slab = self.get('bot_slab')
        name = self.get('interface_name')
        functional = self.get('functional')
    
        db_file = self.get('db_file')
        if not db_file:
            db_file = env_chk('>>db_file<<', fw_spec)
 
        # Top slab needs to be mirrored to find the high symmetry points at the
        # interface.
        mirror = SymmOp.reflection(normal=[0,0,1], origin=[0, 0, 0])
        flipped_top = top_slab.copy()
        flipped_top.apply_operation(mirror)
        top_hsp_unique, top_hsp_all = get_slab_hs(flipped_top)
        
        bottom_hsp_unique, bottom_hsp_all = get_slab_hs(bot_slab)
        
        cell = bot_slab.lattice.matrix
        
        hsp_unique = get_interface_hs(bottom_hsp_unique, top_hsp_unique, cell)
        hsp_all = get_interface_hs(bottom_hsp_all, top_hsp_all, cell)
        
        c_hsp_u, c_hsp_a = fix_hs_dicts(hsp_unique, hsp_all,
                                      top_slab, bot_slab)
        
        cell = bot_slab.lattice.matrix
           
        b_hsp_u =  pbc_hspoints(bottom_hsp_unique, cell)
        b_hsp_a =  pbc_hspoints(bottom_hsp_all, cell)
        t_hsp_u =  pbc_hspoints(top_hsp_unique, cell)
        t_hsp_a =  pbc_hspoints(top_hsp_all, cell)
        
        nav_high = Navigator(db_file=db_file, high_level='triboflow')
        nav_high.update_data(
            collection=functional+'.interface_data',
            filter={'name': name},
            new_values={'$set': 
                           {'PES.high_symmetry_points':
                               {'bottom_unique': b_hsp_u,
                                'bottom_all': b_hsp_a,
                                'top_unique': t_hsp_u,
                                'top_all': t_hsp_a,
                                'combined_unique': jsanitize(c_hsp_u)}}},
            upsert=True)

        return FWAction(update_spec=({'lateral_shifts': c_hsp_u}))
        
        

@explicit_serialize
class FT_StartPESCalcs(FiretaskBase):
    """Start z-relaxations for different lateral positions of an interface.
    
    Take a list of lateral shifts from the fw_spec and start relaxations
    for each one of them as parallel detours.
    heterogeneous_wf
    Parameters
    ----------
    top_slab : pymatgen.core.surface.Slab
        Top slab of the interface.
    bottom_slab : pymatgen.core.surface.Slab
        Bottom slab of the interface.
    functional : str
        Which functional to use; has to be 'PBE' or 'SCAN'.
    interface_name : str
        Name of the interface in the high-level database.
    comp_parameters : dict
        Computational parameters to be passed to the vasp input file generation.
    tag : str
        Unique tag to identify the calculations.
    db_file : str, optional
        Full path to the db.json file that should be used. Defaults to
        '>>db_file<<', to use env_chk.
        
    Returns
    -------
    FWActions that produce a detour workflow with relaxations for the PES.
    """

    required_params = ['top_slab', 'bot_slab', 'functional', 'interface_name',
                       'comp_parameters', 'tag']
    optional_params = ['db_file']

    def run_task(self, fw_spec):

        top_slab = self.get('top_slab')
        bot_slab = self.get('bot_slab')
        functional = self.get('functional')
        name = self.get('interface_name')
        comp_params = self.get('comp_parameters')
        tag = self.get('tag')

        db_file = self.get('db_file')
        if not db_file:
            db_file = env_chk('>>db_file<<', fw_spec)
        
        lateral_shifts = fw_spec.get('lateral_shifts')
        if not lateral_shifts:
            raise SystemExit('Lateral shifts not found in the fw_spec./n'
                             'Please check your Firework for errors!')
        
        top_slab, bot_slab = recenter_aligned_slabs(top_slab, bot_slab)
        
        # # List all sites of interface that have positive c coordinates as they
        # # are in the upper slab.
        # sites_to_shift = []
        # for i, s in enumerate(struct.sites):
        #     if s.c > 0:
        #         sites_to_shift.append(i)
        
        FW_list=[]
        for s in lateral_shifts.keys():
            label = tag + '_' + s
            x_shift = lateral_shifts.get(s)[0][0]
            y_shift = lateral_shifts.get(s)[0][1]
            #Make sure that there are no NoneTypes in the site_properties!
            inter_struct = stack_aligned_slabs(bot_slab,
                                             top_slab,
                                             top_shift = [x_shift, y_shift, 0])
            clean_struct = clean_up_site_properties(inter_struct)
            
            vis = get_custom_vasp_relax_settings(structure=clean_struct,
                                             comp_parameters=comp_params,
                                             relax_type='interface_z_relax')
            if functional == 'SCAN':
                FW = ScanOptimizeFW(structure=clean_struct,
                                    name=label,
                                    vasp_input_set = vis)
            else:
                FW = OptimizeFW(structure=clean_struct,
                                name=label,
                                vasp_input_set = vis)
            FW_list.append(FW)
            
        
        WF = Workflow(FW_list, name='PES relaxations for: '+name)
        PES_Calcs_WF = add_modify_incar(WF)
        
        return FWAction(detours = PES_Calcs_WF)<|MERGE_RESOLUTION|>--- conflicted
+++ resolved
@@ -135,9 +135,6 @@
         if not db_file:
             db_file = env_chk('>>db_file<<', fw_spec)
         
-<<<<<<< HEAD
-        inter_dict = GetInterfaceFromDB(name, db_file, functional)
-=======
         nav_structure = StructureNavigator(
             db_file=db_file,
             high_level='triboflow')
@@ -145,7 +142,6 @@
             name=name,
             functional=functional
         )
->>>>>>> f285db74
         struct = Structure.from_dict(inter_dict['relaxed_structure@min'])
         
         # Copy the energies for the unique points to all points
