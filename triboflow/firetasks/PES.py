#!/usr/bin/env python3
# -*- coding: utf-8 -*-
"""
Created on Tue Oct 13 14:52:57 2020

@author: wolloch
"""
from operator import itemgetter
from monty.json import jsanitize
from pymatgen.core.structure import Structure
from pymatgen.core.surface import Slab
from pymatgen.core.operations import SymmOp
from fireworks import FWAction, FiretaskBase, Workflow
from fireworks.utilities.fw_utilities import explicit_serialize
from atomate.utils.utils import env_chk
from atomate.vasp.fireworks.core import OptimizeFW, ScanOptimizeFW
from atomate.vasp.powerups import add_modify_incar
from triboflow.phys.high_symmetry import GetSlabHS, GetInterfaceHS, \
    PBC_HSPoints, FixHSDicts
from triboflow.phys.potential_energy_surface import GetPES
from triboflow.utils.plot_tools import Plot_PES
from triboflow.utils.database import GetInterfaceFromDB, GetDB, \
    GetHighLevelDB, ConvertImageToBytes
from triboflow.utils.vasp_tools import GetCustomVaspRelaxSettings
from triboflow.utils.structure_manipulation import InterfaceName, \
    CleanUpSiteProperties, StackAlignedSlabs, ReCenterAlignedSlabs

@explicit_serialize
class FT_StartPESCalcSubWF(FiretaskBase):
    """ Start a PES subworkflow.
    
    Starts a PES subworkflow using data from the high-level database.
    This is intended to be used to start a PES subworkflow from a main
    workflow.
    
    Parameters
    ----------
    mp_id_1 : str
        Materials Project database ID for the first material of the interface.
    mp_id_2 : str
        Materials Project database ID for the second material of the interface.
    miller_1 : list of int or str
        Miller index of the first material.
    miller_2 : list of int or str
        Miller index of the second material.
    functional : str
        Which functional to use; has to be 'PBE' or 'SCAN'.
    db_file : str, optional
        Full path to the db.json file that should be used. Defaults to
        '>>db_file<<', to use env_chk.
        
    Returns
    -------
    FWAction that produces a detour PES subworkflow.    
    """
    required_params = ['mp_id_1', 'mp_id_2', 'miller_1', 'miller_2',
                       'functional']
    optional_params = ['db_file']
    def run_task(self, fw_spec):
        from triboflow.workflows.subworkflows import CalcPES_SWF
        mp_id_1 = self.get('mp_id_1')
        mp_id_2 = self.get('mp_id_2')
        miller_1 = self.get('miller_1')
        miller_2 = self.get('miller_2')
        functional = self.get('functional')
        db_file = self.get('db_file')
        if not db_file:
            db_file = env_chk('>>db_file<<', fw_spec)
        
        name = InterfaceName(mp_id_1, miller_1, mp_id_2, miller_2)
        
        interface_dict = GetInterfaceFromDB(name, db_file, functional)
        comp_params = interface_dict['comp_parameters']
        top_slab = interface_dict['top_aligned']
        bot_slab = interface_dict['bottom_aligned']
        already_done = interface_dict.get('relaxed_structure@min')
        
        if not already_done:
            SWF = CalcPES_SWF(top_slab = top_slab,
                              bottom_slab = bot_slab,
                              top_mpid = mp_id_1,
                              bottom_mpid = mp_id_2,
                              functional = functional,
                              comp_parameters = comp_params,
                              output_dir = None)
            return FWAction(detours=SWF, update_spec=fw_spec)
        else:
            return FWAction(update_spec=fw_spec)

@explicit_serialize
class FT_ComputePES(FiretaskBase):
    """ Compute the PES for a given interface, plot and save it.
    
    Uses the perviously computed energies for the unique high-symmetry points
    and copies them to all the correct replica points. Replicates the points
    and fits the PES using radial basis functions. Output is saved in the
    database and if wanted also to files.
    
    Parameters
    ----------
    interface_name : str
        Name of the interface in the high-level database.
    functional : str
        Which functional to use; has to be 'PBE' or 'SCAN'.
    file_output : bool
        Determines if results are written to disc.
    db_file : str, optional
        Full path to the db.json file that should be used. Defaults to
        '>>db_file<<', to use env_chk.

    """
    
    required_params = ['interface_name', 'functional', 'file_output']
    optional_params = ['db_file']
    def run_task(self, fw_spec):
        name = self.get('interface_name')
        functional = self.get('functional')
        file_output = self.get('file_output')
        db_file = self.get('db_file')
        if not db_file:
            db_file = env_chk('>>db_file<<', fw_spec)
        
        
        inter_dict = GetInterfaceFromDB(name, db_file, functional)
        struct = Structure.from_dict(inter_dict['relaxed_structure@min'])
        
        #Copy the energies for the unique points to all points
        E_unique = inter_dict['PES']['high_symmetry_points']['energy_list']
        all_hs = inter_dict['PES']['high_symmetry_points']['combined_all']
        cell = struct.lattice.matrix
        
        Interpolation, E_list, pes_data, data, to_plot = GetPES(hs_all=all_hs,
                                                   E=E_unique,
                                                   cell=struct.lattice.matrix,
                                                   to_fig=False)
        
        if file_output:
            data.dump('Computet_PES_data_'+name+'.dat')
            pes_data.dump('Interpolated_PES_data_'+name+'.dat')
            
        Plot_PES(to_plot, cell*2, to_fig=name)
        plot_name = 'PES_' + str(name) + '.png'
        pes_image_bytes = ConvertImageToBytes('./'+plot_name)
        
        tribo_db = GetHighLevelDB(db_file)
        coll = tribo_db[functional+'.interface_data']
        
        coll.update_one({'name': name},
                        {'$set': {'PES.rbf': jsanitize(Interpolation),
                                  'PES.all_energies': jsanitize(E_list),
                                  'PES.pes_data': jsanitize(pes_data),
                                  'PES.image': pes_image_bytes}})
        pass
        
        
        

@explicit_serialize
class FT_RetrievePESEnergies(FiretaskBase):
    """Retrieve the energies from the PES relaxations and update the db.
    
    Uses a tag together with the labels of the high-symmetry points saved
    in the high level database to retrieve the correct energies for each
    lateral shift of the interface. Sort the shifts by energies and save both
    the configuration with the lowest and the highest energy in the high level
    database. Also save the list of shifts and energies with corresponding
    labels there.

    Parameters
    ----------
    interface_name : str
        Name of the interface in the high-level database.
    functional : str
        Which functional to use; has to be 'PBE' or 'SCAN'.
    tag : str
        Unique tag to identify the calculations.
    db_file : str, optional
        Full path to the db.json file that should be used. Defaults to
        '>>db_file<<', to use env_chk.
        
    Returns
    -------
    FWActions that produce a detour workflow with relaxations for the PES.
    """
    required_params = ['interface_name', 'functional', 'tag']
    optional_params = ['db_file']
    def run_task(self, fw_spec):
        name = self.get('interface_name')
        functional = self.get('functional')
        tag = self.get('tag')
        db_file = self.get('db_file')
        if not db_file:
            db_file = env_chk('>>db_file<<', fw_spec)
        
        interface_dict = GetInterfaceFromDB(name, db_file, functional)
        lateral_shifts = interface_dict['PES']['high_symmetry_points']['combined_unique']
        
        DB = GetDB(db_file)
        energy_list=[]
        calc_output = {}
        for s in lateral_shifts.keys():
            label = tag + '_' + s
            x_shift = lateral_shifts.get(s)[0][0]
            y_shift = lateral_shifts.get(s)[0][1]
            vasp_calc = DB.tasks.find_one({'task_label': label})
            energy = vasp_calc['output']['energy']
            struct = vasp_calc['output']['structure']
            energy_list.append([s, x_shift, y_shift, energy])
            calc_output[s] = {'energy': energy,
                              'relaxed_struct': struct,
                              'task_id': vasp_calc['_id']}
            
        sorted_energy_list = sorted(energy_list, key=itemgetter(3))
        
        min_stacking = sorted_energy_list[0][0]
        max_stacking = sorted_energy_list[-1][0]
        calc_min = DB.tasks.find_one({'task_label': tag+'_'+min_stacking})
        calc_max = DB.tasks.find_one({'task_label': tag+'_'+max_stacking})
        struct_min = calc_min['output']['structure']
        struct_max = calc_max['output']['structure']
        
        tribo_db = GetHighLevelDB(db_file)
        coll = tribo_db[functional+'.interface_data']
        coll.update_one({'name': name},
                        {'$set': {'relaxed_structure@min': struct_min,
                                  'relaxed_structure@max': struct_max,
                                  'PES.calculations': calc_output,
                                  'PES.high_symmetry_points.energy_list': 
                                         sorted_energy_list}})
        pass
        

@explicit_serialize
class FT_FindHighSymmPoints(FiretaskBase):
    """Compute high symmetry points for the top and bottom slab and the interface.
    
    Finds the high symmetry points of the top side of the bottom slab and the
    bottom side of the top slab. This is done twice, once omitting duplicates,
    and once allowing them. It is made sure that the results are cartesian
    coordinates that lie inside the unit cell. The lists are combined so that
    every combination of unique points for the interface is present. The PES
    section of the high level database is updated with the results and the
    fw_spec is updated with the lateral shifts needed for the PES relaxations
    as well.
    
    Parameters
    ----------
    top_slab : pymatgen.core.surface.Slab
        Top slab of the interface.
    bottom_slab : pymatgen.core.surface.Slab
        Bottom slab of the interface.
    functional : str
        Which functional to use; has to be 'PBE' or 'SCAN'.
    interface_name : str
        Name of the interface in the high-level database.
    db_file : str, optional
        Full path to the db.json file that should be used. Defaults to
        '>>db_file<<', to use env_chk.
        
    Returns
    -------
    FWActions that updates the fw_spec with lateral shifts.
    """
    required_params = ['top_slab', 'bot_slab', 'functional', 'interface_name']
    optional_params = ['db_file']
    def run_task(self, fw_spec):
        top_slab = self.get('top_slab')
        bot_slab = self.get('bot_slab')
        name = self.get('interface_name')
        functional = self.get('functional')
        db_file = self.get('db_file')
        if not db_file:
            db_file = env_chk('>>db_file<<', fw_spec)
        
        
        #top slab needs to be mirrored to find the high symmetry points at the
        #interface.
        mirror = SymmOp.reflection(normal=[0,0,1], origin=[0, 0, 0])
        flipped_top = top_slab.copy()
        flipped_top.apply_operation(mirror)
        top_hsp_unique, top_hsp_all = GetSlabHS(flipped_top)
        
        bottom_hsp_unique, bottom_hsp_all = GetSlabHS(bot_slab)
        
        cell = bot_slab.lattice.matrix
        
        hsp_unique = GetInterfaceHS(bottom_hsp_unique, top_hsp_unique, cell)
        hsp_all = GetInterfaceHS(bottom_hsp_all, top_hsp_all, cell)
        
<<<<<<< HEAD
        c_hsp_u, c_hsp_a = CleanUpHSDicts(hsp_unique, hsp_all,
                                          top_slab, bot_slab)
=======
        c_hsp_u, c_hsp_a = FixHSDicts(hsp_unique, hsp_all,
                                      top_aligned, bottom_aligned)
        
        cell = bottom_aligned.lattice.matrix
>>>>>>> b4b5b27e
           
        b_hsp_u =  PBC_HSPoints(bottom_hsp_unique, cell)
        b_hsp_a =  PBC_HSPoints(bottom_hsp_all, cell)
        t_hsp_u =  PBC_HSPoints(top_hsp_unique, cell)
        t_hsp_a =  PBC_HSPoints(top_hsp_all, cell)
        
        tribo_db = GetHighLevelDB(db_file)
        coll = tribo_db[functional+'.interface_data']
        
        #the upsert option ensures that an entry is created if none was present
        coll.update_one({'name': name},
                        {'$set': {'PES.high_symmetry_points':
                                      {'bottom_unique': b_hsp_u,
                                       'bottom_all': b_hsp_a,
                                       'top_unique': t_hsp_u,
                                       'top_all': t_hsp_a,
                                       'combined_unique': jsanitize(c_hsp_u),
                                       'combined_all': jsanitize(c_hsp_a)}}}, 
                        upsert=True)
            
        return FWAction(update_spec=({'lateral_shifts': c_hsp_u}))
        
        

@explicit_serialize
class FT_StartPESCalcs(FiretaskBase):
    """Start z-relaxations for different lateral positions of an interface.
    
    Take a list of lateral shifts from the fw_spec and start relaxations
    for each one of them as parallel detours.
    Heterogeneous_WF
    Parameters
    ----------
    top_slab : pymatgen.core.surface.Slab
        Top slab of the interface.
    bottom_slab : pymatgen.core.surface.Slab
        Bottom slab of the interface.
    functional : str
        Which functional to use; has to be 'PBE' or 'SCAN'.
    interface_name : str
        Name of the interface in the high-level database.
    comp_parameters : dict
        Computational parameters to be passed to the vasp input file generation.
    tag : str
        Unique tag to identify the calculations.
    db_file : str, optional
        Full path to the db.json file that should be used. Defaults to
        '>>db_file<<', to use env_chk.
        
    Returns
    -------
    FWActions that produce a detour workflow with relaxations for the PES.
    """
    required_params = ['top_slab', 'bot_slab', 'functional', 'interface_name',
                       'comp_parameters', 'tag']
    optional_params = ['db_file']
    def run_task(self, fw_spec):
        top_slab = self.get('top_slab')
        bot_slab = self.get('bot_slab')
        functional = self.get('functional')
        name = self.get('interface_name')
        comp_params = self.get('comp_parameters')
        tag = self.get('tag')
        db_file = self.get('db_file')
        if not db_file:
            db_file = env_chk('>>db_file<<', fw_spec)
        
        lateral_shifts = fw_spec.get('lateral_shifts')
        if not lateral_shifts:
            raise SystemExit('Lateral shifts not found in the fw_spec./n'
                             'Please check your Firework for errors!')
        
        top_slab, bot_slab = ReCenterAlignedSlabs(top_slab, bot_slab)
        
        # # List all sites of interface that have positive c coordinates as they
        # # are in the upper slab.
        # sites_to_shift = []
        # for i, s in enumerate(struct.sites):
        #     if s.c > 0:
        #         sites_to_shift.append(i)
        
        FW_list=[]
        for s in lateral_shifts.keys():
            label = tag + '_' + s
            x_shift = lateral_shifts.get(s)[0][0]
            y_shift = lateral_shifts.get(s)[0][1]
            #Make sure that there are no NoneTypes in the site_properties!
            inter_struct = StackAlignedSlabs(bot_slab,
                                             top_slab,
                                             top_shift = [x_shift, y_shift, 0])
            clean_struct = CleanUpSiteProperties(inter_struct)
            
            vis = GetCustomVaspRelaxSettings(structure=clean_struct,
                                             comp_parameters=comp_params,
                                             relax_type='interface_z_relax')
            if functional == 'SCAN':
                FW = ScanOptimizeFW(structure=clean_struct,
                                    name=label,
                                    vasp_input_set = vis)
            else:
                FW = OptimizeFW(structure=clean_struct,
                                name=label,
                                vasp_input_set = vis)
            FW_list.append(FW)
            
        
        WF = Workflow(FW_list, name='PES relaxations for: '+name)
        PES_Calcs_WF = add_modify_incar(WF)
        
        return FWAction(detours = PES_Calcs_WF)<|MERGE_RESOLUTION|>--- conflicted
+++ resolved
@@ -287,15 +287,10 @@
         hsp_unique = GetInterfaceHS(bottom_hsp_unique, top_hsp_unique, cell)
         hsp_all = GetInterfaceHS(bottom_hsp_all, top_hsp_all, cell)
         
-<<<<<<< HEAD
-        c_hsp_u, c_hsp_a = CleanUpHSDicts(hsp_unique, hsp_all,
-                                          top_slab, bot_slab)
-=======
         c_hsp_u, c_hsp_a = FixHSDicts(hsp_unique, hsp_all,
                                       top_aligned, bottom_aligned)
         
         cell = bottom_aligned.lattice.matrix
->>>>>>> b4b5b27e
            
         b_hsp_u =  PBC_HSPoints(bottom_hsp_unique, cell)
         b_hsp_a =  PBC_HSPoints(bottom_hsp_all, cell)
