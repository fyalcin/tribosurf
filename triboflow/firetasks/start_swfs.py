from uuid import uuid4

from atomate.utils.utils import env_chk
from fireworks import explicit_serialize, FiretaskBase, FWAction
from pymatgen.core import Structure
from pymatgen.core.interface import Interface
from pymatgen.core.surface import Slab

<<<<<<< HEAD
from triboflow.utils.database import Navigator, StructureNavigator
=======
from hitmen_utils.db_tools import VaspDB

from triboflow.utils.structure_manipulation import interface_name
>>>>>>> 632453fa
from triboflow.workflows.subworkflows import (
    adhesion_energy_swf,
    calc_pes_swf,
    calc_ppes_swf,
    converge_swf,
    dielectric_constant_swf,
    make_and_relax_slab_swf,
    charge_analysis_swf,
)


@explicit_serialize
class FT_StartChargeAnalysisSWF(FiretaskBase):
    """Start a charge redistribution analysis subworkflow.

    Take an interface from the high_level database and compute
    the charge density redistribution through a subworkflow.

    Parameters
    ----------
    mp_id_1 : str
        MaterialsProject ID number for the first material
    mp_id_2 : str
        MaterialsProject ID number for the second material
    functional : str
        Functional with which the workflow is run. PBE or SCAN.
    external_pressure : float
        External pressure in GPa.
    db_file : str, optional
        Full path of the db.json file to be used. The default is to use
        env_chk to find the file.
    high_level : str or True, optional
        Name of the high_level database to use. Defaults to 'True', in which
        case it is read from the db.json file.
    interface_label : str, optional
        Label that the relaxed interface has in the high-level database. Can
        be either structure@min (default), or structure@max at the moment.
    """

    required_params = [
        "mp_id_1",
        "mp_id_2",
        "functional",
        "external_pressure",
    ]
    optional_params = ["db_file", "high_level", "interface_label"]

    def run_task(self, fw_spec):
        functional = self.get("functional")
        pressure = self.get("external_pressure")
        db_file = self.get("db_file")
        if not db_file:
            db_file = env_chk(">>db_file<<", fw_spec)
        hl_db = self.get("high_level", True)
        interface_label = self.get("interface_label", "relaxed_structure@min")

<<<<<<< HEAD
        nav = Navigator(db_file=db_file, high_level=hl_db)
=======
        db = VaspDB(db_file, high_level=hl_db)
>>>>>>> 632453fa

        name = fw_spec.get("interface_name")

        interface_dict = db.find_data(
            collection=functional + ".interface_data",
            fltr={"name": name, "pressure": pressure},
        )

        redistribution_was_calculated = interface_dict.get(
            "charge_density_redist"
        )
        comp_params = interface_dict.get("comp_parameters", {})

        if not redistribution_was_calculated:
            interface = Interface.from_dict(interface_dict[interface_label])

            SWF = charge_analysis_swf(
                interface=interface,
                interface_name=name,
                functional=functional,
                external_pressure=pressure,
                db_file=db_file,
                high_level=hl_db,
                comp_parameters=comp_params,
            )

            return FWAction(detours=SWF)
        else:
            return FWAction(update_spec=fw_spec)


@explicit_serialize
class FT_StartAdhesionSWF(FiretaskBase):
    """Start an adhesion subworkflow.

    Take relaxed top and bottom slabs of an interface, as well as the relaxed
    interface structure (by default the one with the lowest energy) and compute
    the adhesion energy through a subworkflow.

    Parameters
    ----------
    mp_id_1 : str
        MaterialsProject ID number for the first material
    mp_id_2 : str
        MaterialsProject ID number for the second material
    functional : str
        Functional with which the workflow is run. PBE or SCAN.
    external_pressure : float
        External pressure in GPa.
    db_file : str, optional
        Full path of the db.json file to be used. The default is to use
        env_chk to find the file.
    adhesion_handle: str, optional
<<<<<<< HEAD
        Flag under which the adhesion energy will be saved in the interface_data
        collection of the high_level database.
    high_level : str or True, optional
=======
        Flag under which the adhesion energy will be saved in the
        interface_data collection of the high_level database.
    high_level_db : str or True, optional
>>>>>>> 632453fa
        Name of the high_level database to use. Defaults to 'True', in which
        case it is read from the db.json file.
    """

    required_params = [
        "mp_id_1",
        "mp_id_2",
        "functional",
        "external_pressure",
    ]
    optional_params = ["db_file", "adhesion_handle", "high_level"]

    def run_task(self, fw_spec):
        functional = self.get("functional")
        pressure = self.get("external_pressure")
        db_file = self.get("db_file")
        if not db_file:
            db_file = env_chk(">>db_file<<", fw_spec)
        adhesion_handle = self.get("adhesion_handle", "adhesion_energy@min")
        hl_db = self.get("high_level", True)

<<<<<<< HEAD
        nav = Navigator(db_file=db_file, high_level=hl_db)
=======
        db = VaspDB(db_file, high_level=hl_db)
>>>>>>> 632453fa

        name = fw_spec.get("interface_name")

        interface_dict = db.find_data(
            collection=functional + ".interface_data",
            fltr={"name": name, "pressure": pressure},
        )

        adhesion_was_calculated = interface_dict.get(adhesion_handle)
        comp_params = interface_dict.get("comp_parameters", {})

        if not adhesion_was_calculated:
            top_slab = Slab.from_dict(interface_dict["top_aligned_relaxed"])
            bottom_slab = Slab.from_dict(
                interface_dict["bottom_aligned_relaxed"]
            )
            interface = Structure.from_dict(
                interface_dict["relaxed_structure@min"]
            )

            swf = adhesion_energy_swf(
                top_slab,
                bottom_slab,
                interface,
                external_pressure=pressure,
                interface_name=name,
                functional=functional,
                comp_parameters=comp_params,
                db_file=db_file,
                high_level=hl_db,
            )

            return FWAction(detours=swf)
        else:
            return FWAction(update_spec=fw_spec)


@explicit_serialize
class FT_StartBulkConvoSWF(FiretaskBase):
    """Starts a convergence subworkflow.

    Starts either an energy cutoff or kpoint density convergence of a material
    with a given MPID and functional through a subworkflow.

    Parameters
    ----------
    conv_type : str
        Either "kpoints" or "encut", depending on what to converge.
    mp_id : str
        MaterialsProject ID number for the material
    functional : str
        Functional with which the workflow is run. PBE or SCAN.
    db_file : str, optional
        Full path of the db.json file to be used. The default is to use
        env_chk to find the file.
    encut_start : float, optional
        Starting encut value for the first run. Defaults to the largest EMIN
        in the POTCAR.
    encut_incr : float, optional
        Increment for the encut during the convergence. Defaults to 25.
    k_dens_start : float, optional
        Starting kpoint density in 1/Angstrom. Defaults to 1.0
    k_dens_incr : float, optional
        Increment for the kpoint convergence. Can be set quite small since
        there is a check in place to see if a new mesh is actually constructed
        for each density. Defaults to 0.1.
    n_converge : int, optional
        Number of calculations that have to be inside the convergence
        threshold for convergence to be reached. Defaults to 3.
    high_level : str or True, optional
        Name of the high_level database to use. Defaults to 'True', in which
        case it is read from the db.json file.
    """

    _fw_name = "Start Encut or Kdensity Convergence"
    required_params = ["conv_type", "mp_id", "functional"]
    optional_params = [
        "db_file",
        "encut_start",
        "encut_incr",
        "k_dens_start",
        "k_dens_incr",
        "n_converge",
        "high_level",
    ]

    def run_task(self, fw_spec):
        conv_type = self.get("conv_type")
        mp_id = self.get("mp_id")
        functional = self.get("functional")
        db_file = self.get("db_file")
        n_converge = self.get("n_converge", 3)
        encut_start = self.get("encut_start", None)
        encut_incr = self.get("encut_incr", 25)
        k_dens_start = self.get("k_dens_start", 2.0)
        k_dens_incr = self.get("k_dens_incr", 0.1)
        if not db_file:
            db_file = env_chk(">>db_file<<", fw_spec)
        hl_db = self.get("high_level", True)

        if conv_type not in ["kpoints", "encut"]:
            raise ValueError(
                '"type" input must be either "kpoints" or'
                '"encut".\nYou have passed {}'.format(conv_type)
            )

<<<<<<< HEAD
        nav_structure = StructureNavigator(db_file=db_file, high_level=hl_db)
        data = nav_structure.get_bulk_from_db(
            mp_id=mp_id, functional=functional
=======
        db_high = VaspDB(db_file=db_file, high_level=hl_db)
        data = db_high.find_data(
            collection=f"{functional}.bulk_data", fltr={"mpid": mp_id}
>>>>>>> 632453fa
        )

        if conv_type == "encut":
            stop_convergence = data.get("encut_info")
        elif conv_type == "kpoints":
            stop_convergence = data.get("k_dense_info")

        if not stop_convergence:
            structure_dict = data.get("structure_equiVol")
            if not structure_dict:
                structure_dict = data.get("primitive_structure")
                if not structure_dict:
                    structure_dict = data.get("structure_fromMP")
                    if not structure_dict:
                        raise LookupError(
                            "No structure found that can be used "
                            "as input for the convergence swf."
                        )
            structure = Structure.from_dict(structure_dict)
            comp_params = data.get("comp_parameters", {})
            SWF = converge_swf(
                structure=structure,
                conv_type=conv_type,
                flag=mp_id,
                comp_parameters=comp_params,
                functional=functional,
                encut_start=encut_start,
                encut_incr=encut_incr,
                k_dens_start=k_dens_start,
                k_dens_incr=k_dens_incr,
                n_converge=n_converge,
                print_help=False,
            )
            return FWAction(detours=SWF, update_spec=fw_spec)
        else:
            return FWAction(update_spec=fw_spec)


@explicit_serialize
class FT_StartDielectricSWF(FiretaskBase):
    """Starts a dielectric subworkflow.

    Starts a subworkflow that calculates and updates the dielectric constant
    for a given bulk material. Will also by default update all slabs with the
    same mpid.

    Parameters
    ----------
    mp_id : str
        MaterialsProject ID number for the material
    functional : str
        Functional with which the workflow is run. PBE or SCAN.
    db_file : str, optional
        Full path of the db.json file to be used. The default is to use
        env_chk to find the file.
    high_level : str or True, optional
        Name of the high_level database to use. Defaults to 'True', in which
        case it is read from the db.json file.
    update_bulk : bool, optional
        If the bulk entry for the given mpid should be updated.
        The default is True.
    update_slabs : bool, optional
        If the slab entries matching a given mpid should be updated (all miller
        indices). The default is False.
    """

    _fw_name = "Start Encut or Kdensity Convergence"
    required_params = ["mp_id", "functional"]
    optional_params = [
        "db_file",
        "high_level",
        "update_bulk",
        "update_slabs",
    ]

    def run_task(self, fw_spec):
        mp_id = self.get("mp_id")
        functional = self.get("functional")
        db_file = self.get("db_file")
        update_bulk = self.get("update_bulk", True)
        update_slabs = self.get("update_slabs", True)
        if not db_file:
            db_file = env_chk(">>db_file<<", fw_spec)
        hl_db = self.get("high_level", True)

<<<<<<< HEAD
        nav_structure = StructureNavigator(db_file=db_file, high_level=hl_db)
        data = nav_structure.get_bulk_from_db(
            mp_id=mp_id, functional=functional
=======
        db_high = VaspDB(db_file=db_file, high_level=hl_db)
        data = db_high.find_data(
            collection=f"{functional}.bulk_data", fltr={"mpid": mp_id}
>>>>>>> 632453fa
        )

        structure_dict = data.get("structure_equiVol")
        if not structure_dict:
            structure_dict = data.get("primitive_structure")
            if not structure_dict:
                structure_dict = data.get("structure_fromMP")
                if not structure_dict:
                    raise LookupError(
                        "No structure found that can be used "
                        "as input for the convergence swf."
                    )
        structure = Structure.from_dict(structure_dict)
        comp_params = data.get("comp_parameters", {})
        flag = "test_dielectric_WF_" + str(uuid4())
        SWF = dielectric_constant_swf(
            structure=structure,
            mpid=mp_id,
            flag=flag,
            comp_parameters=comp_params,
            functional="PBE",
            db_file=db_file,
            hl_db=hl_db,
            update_bulk=update_bulk,
            update_slabs=update_slabs,
        )
        return FWAction(detours=SWF, update_spec=fw_spec)


@explicit_serialize
class FT_StartPESCalcSWF(FiretaskBase):
    """Start a PES subworkflow.

    Starts a PES subworkflow using data from the high-level database.
    This is intended to be used to start a PES subworkflow from a main
    workflow.

    Parameters
    ----------
    mp_id_1 : str
        Materials Project database ID for the first material of the interface.
    mp_id_2 : str
        Materials Project database ID for the second material of the interface.
    functional : str
        Which functional to use; has to be 'PBE' or 'SCAN'.
    external_pressure : float
        External pressure in GPa.
    db_file : str, optional
        Full path to the db.json file that should be used. Defaults to
        '>>db_file<<', to use env_chk.
    prerelax : bool, optional
        Whether to perform a prerelaxation using a network potential
        before starting a DFT relaxation. Defaults to True.
    prerelax_calculator : str, optional
        Which network potential to use for the prerelaxation. Defaults
        to 'm3gnet'.
    prerelax_kwargs : dict, optional
        Keyword arguments to be passed to the ASE calculator for
        the prerelaxation.

    Returns
    -------
    FWAction that produces a detour PES subworkflow.
    """

    required_params = [
        "mp_id_1",
        "mp_id_2",
        "functional",
        "external_pressure",
    ]
    optional_params = [
        "db_file",
        "high_level",
        "prerelax",
        "prerelax_calculator",
        "prerelax_kwargs",
    ]

    def run_task(self, fw_spec):
        functional = self.get("functional")
        pressure = self.get("external_pressure")
        db_file = self.get("db_file")
        if not db_file:
            db_file = env_chk(">>db_file<<", fw_spec)
        hl_db = self.get("high_level", True)
        prerelax = self.get("prerelax", True)
        prerelax_calculator = self.get("prerelax_calculator", "m3gnet")
        prerelax_kwargs = self.get("prerelax_kwargs", {})

        name = fw_spec.get("interface_name")

        db_high = VaspDB(db_file=db_file, high_level=hl_db)
        interface_dict = db_high.find_data(
            collection=f"{functional}.interface_data",
            fltr={"name": name, "pressure": pressure},
        )
        comp_params = interface_dict["comp_parameters"]
        interface = Interface.from_dict(interface_dict["unrelaxed_structure"])
        already_done = interface_dict.get("relaxed_structure@min")

        if not already_done:
            SWF = calc_pes_swf(
                interface=interface,
                interface_name=name,
                functional=functional,
                pressure=pressure,
                comp_parameters=comp_params,
                output_dir=None,
                prerelax=prerelax,
                prerelax_calculator=prerelax_calculator,
                prerelax_kwargs=prerelax_kwargs,
<<<<<<< HEAD
                db_file=db_file,
                high_level=hl_db,
=======
>>>>>>> 632453fa
            )

            return FWAction(detours=SWF, update_spec=fw_spec)

        else:
            return FWAction(update_spec=fw_spec)


@explicit_serialize
class FT_StartPPESWF(FiretaskBase):
    """
    Start a CalcPPES_SWF subworkflow that calculates a PPES.

    The workflow is only added if there are not already relevant results in
    the high-level database.

    Parameters
    ----------
    interface_name : str
        Name of the interface in the high-level database.
    functional : str
        Which functional to use; has to be 'PBE' or 'SCAN'.
    distance_list : list of float, optional
        Modification of the equilibrium distance between the slabs.
        The default is [-0.5, -0.25, 0.0, 0.25, 0.5, 2.5, 3.0, 4.0, 5.0, 7.5].
    out_name : str, optional
        Name for the PPES data in the high-level database. The default is
        'PPES@minimum'.
    structure_name : str, optional
        Name of the structure in the interface entry to the high-level database
        for which the PPES should be calculated. The default is
        'minimum_relaxed'.
    spec : dict, optional
        fw_spec that can be passed to the SWF and will be passed on. The
        default is {}.

    Returns
    -------
    SWF : fireworks.core.firework.Workflow
        Subworkflow to calculate the PPES for a certain interface.

    """

    required_params = ["interface_name", "functional", "distance_list"]
    optional_params = [
        "db_file",
        "structure_name",
        "out_name",
        "high_level",
    ]

    def run_task(self, fw_spec):
        name = self.get("interface_name")
        functional = self.get("functional")

        db_file = self.get("db_file")
        if not db_file:
            db_file = env_chk(">>db_file<<", fw_spec)

        structure_name = self.get("structure_name", "minimum_relaxed")
        out_name = self.get("out_name", "PPES@minimum")

        d_list = self.get("distance_list")
        hl_db = self.get("high_level", True)

        db_high = VaspDB(db_file=db_file, high_level=hl_db)
        interface_dict = db_high.find_data(
            collection=f"{functional}.interface_data",
            fltr={"name": name, "pressure": 0.0},
        )
        if not interface_dict:
            raise ValueError(
                f"Interface {name} with functional {functional} and "
                f"0 pressure not found in high-level database {db_file}!"
            )

        calc_PPES = True
        if interface_dict.get("PPES") is not None:
            if interface_dict["PPES"].get(out_name) is not None:
                print(
                    "\n A PPES-object with out_name: "
                    + out_name
                    + "\n has already been created in the interface entry: "
                    + name
                    + "\n for the "
                    + functional
                    + " functional."
                )
                calc_PPES = False

        if calc_PPES:
            SWF = calc_ppes_swf(
                interface_name=name,
                functional=functional,
                distance_list=d_list,
                out_name=out_name,
                structure_name=structure_name,
                spec=fw_spec,
            )

            return FWAction(additions=SWF, update_spec=fw_spec)
        else:
            return FWAction(update_spec=fw_spec)


@explicit_serialize
class FT_StartSlabRelaxSWF(FiretaskBase):
    """Start a subworkflow as a detour to make a slab and relax it.

    Parameters
    ----------
    mp_id : str
        ID number for structures in the material project.
    miller : list of int or str
        Miller indices for the slab generation. Either single str e.g. '111',
        or a list of int e.g. [1, 1, 1]
    functional : str
        functional that is used for the calculation.
    db_file : str, optional
        Full path to the db.json file which holds the location and access
        credentials to the database. If not given uses env_chk.
    slab_struct_name : str, optional
        Name of the slab to be put in the DB (identified by mp_id and miller).
        Defaults to 'unrelaxed_slab'.
    relax_type : str
        Relaxation type for the get_custom_vasp_relax_settings helper_function.
    bulk_struct_name : str, optional
        Name of the bulk structure in the bulk database (material is
        identified by mp_id, but there might be different structures of the
        same material.) Defaults to 'structure_equiVol'.
    slab_out_name : str, optional
        Name of the slab to be put in the DB (identified by mp_id and miller).
        Defaults to 'relaxed_slab'.

    Returns
    -------
        Starts a new subworkflow as a detour to the current workflow.
    """

    required_params = ["mp_id", "miller", "functional"]
    optional_params = [
        "db_file",
        "slab_struct_name",
        "relax_type",
        "bulk_struct_name",
        "slab_out_name",
        "high_level",
    ]

    def run_task(self, fw_spec):
        mp_id = self.get("mp_id")
        if type(self["miller"]) == str:
            miller = [int(k) for k in list(self["miller"])]
        else:
            miller = self["miller"]

        functional = self.get("functional")

        db_file = self.get("db_file")
        if not db_file:
            db_file = env_chk(">>db_file<<", fw_spec)

        slab_name = self.get("slab_struct_name", "unrelaxed_slab")
        relax_type = self.get("relax_type", "slab_pos_relax")
        bulk_name = self.get("bulk_struct_name", "structure_equiVol")
        slab_out_name = self.get("slab_out_name", "relaxed_slab")
        hl_db = self.get("high_level", True)

<<<<<<< HEAD
        nav_structure = StructureNavigator(db_file=db_file, high_level=hl_db)

        data = nav_structure.get_bulk_from_db(
            mp_id=mp_id, functional=functional
=======
        db_high = VaspDB(db_file=db_file, high_level=hl_db)
        data = db_high.find_data(
            collection=f"{functional}.bulk_data", fltr={"mpid": mp_id}
>>>>>>> 632453fa
        )
        bulk_struct = Structure.from_dict(data[bulk_name])

        slab_data = db_high.find_data(
            collection=f"{functional}.slab_data",
            fltr={"mpid": mp_id, "miller": miller},
        )
        comp_params = slab_data.get("comp_parameters")
        min_thickness = slab_data.get("min_thickness", 10)
        min_vacuum = slab_data.get("min_vacuum", 25)

        WF = make_and_relax_slab_swf(
            bulk_structure=bulk_struct,
            miller_index=miller,
            flag=mp_id,
            comp_parameters=comp_params,
            functional=functional,
            min_thickness=min_thickness,
            min_vacuum=min_vacuum,
            relax_type=relax_type,
            slab_struct_name=slab_name,
            out_struct_name=slab_out_name,
            print_help=False,
        )

        return FWAction(detours=WF)<|MERGE_RESOLUTION|>--- conflicted
+++ resolved
@@ -6,13 +6,9 @@
 from pymatgen.core.interface import Interface
 from pymatgen.core.surface import Slab
 
-<<<<<<< HEAD
-from triboflow.utils.database import Navigator, StructureNavigator
-=======
 from hitmen_utils.db_tools import VaspDB
 
 from triboflow.utils.structure_manipulation import interface_name
->>>>>>> 632453fa
 from triboflow.workflows.subworkflows import (
     adhesion_energy_swf,
     calc_pes_swf,
@@ -69,11 +65,7 @@
         hl_db = self.get("high_level", True)
         interface_label = self.get("interface_label", "relaxed_structure@min")
 
-<<<<<<< HEAD
-        nav = Navigator(db_file=db_file, high_level=hl_db)
-=======
         db = VaspDB(db_file, high_level=hl_db)
->>>>>>> 632453fa
 
         name = fw_spec.get("interface_name")
 
@@ -127,15 +119,9 @@
         Full path of the db.json file to be used. The default is to use
         env_chk to find the file.
     adhesion_handle: str, optional
-<<<<<<< HEAD
-        Flag under which the adhesion energy will be saved in the interface_data
-        collection of the high_level database.
-    high_level : str or True, optional
-=======
         Flag under which the adhesion energy will be saved in the
         interface_data collection of the high_level database.
     high_level_db : str or True, optional
->>>>>>> 632453fa
         Name of the high_level database to use. Defaults to 'True', in which
         case it is read from the db.json file.
     """
@@ -157,11 +143,7 @@
         adhesion_handle = self.get("adhesion_handle", "adhesion_energy@min")
         hl_db = self.get("high_level", True)
 
-<<<<<<< HEAD
-        nav = Navigator(db_file=db_file, high_level=hl_db)
-=======
         db = VaspDB(db_file, high_level=hl_db)
->>>>>>> 632453fa
 
         name = fw_spec.get("interface_name")
 
@@ -268,15 +250,9 @@
                 '"encut".\nYou have passed {}'.format(conv_type)
             )
 
-<<<<<<< HEAD
-        nav_structure = StructureNavigator(db_file=db_file, high_level=hl_db)
-        data = nav_structure.get_bulk_from_db(
-            mp_id=mp_id, functional=functional
-=======
         db_high = VaspDB(db_file=db_file, high_level=hl_db)
         data = db_high.find_data(
             collection=f"{functional}.bulk_data", fltr={"mpid": mp_id}
->>>>>>> 632453fa
         )
 
         if conv_type == "encut":
@@ -362,15 +338,9 @@
             db_file = env_chk(">>db_file<<", fw_spec)
         hl_db = self.get("high_level", True)
 
-<<<<<<< HEAD
-        nav_structure = StructureNavigator(db_file=db_file, high_level=hl_db)
-        data = nav_structure.get_bulk_from_db(
-            mp_id=mp_id, functional=functional
-=======
         db_high = VaspDB(db_file=db_file, high_level=hl_db)
         data = db_high.find_data(
             collection=f"{functional}.bulk_data", fltr={"mpid": mp_id}
->>>>>>> 632453fa
         )
 
         structure_dict = data.get("structure_equiVol")
@@ -483,11 +453,8 @@
                 prerelax=prerelax,
                 prerelax_calculator=prerelax_calculator,
                 prerelax_kwargs=prerelax_kwargs,
-<<<<<<< HEAD
                 db_file=db_file,
                 high_level=hl_db,
-=======
->>>>>>> 632453fa
             )
 
             return FWAction(detours=SWF, update_spec=fw_spec)
@@ -656,16 +623,9 @@
         slab_out_name = self.get("slab_out_name", "relaxed_slab")
         hl_db = self.get("high_level", True)
 
-<<<<<<< HEAD
-        nav_structure = StructureNavigator(db_file=db_file, high_level=hl_db)
-
-        data = nav_structure.get_bulk_from_db(
-            mp_id=mp_id, functional=functional
-=======
         db_high = VaspDB(db_file=db_file, high_level=hl_db)
         data = db_high.find_data(
             collection=f"{functional}.bulk_data", fltr={"mpid": mp_id}
->>>>>>> 632453fa
         )
         bulk_struct = Structure.from_dict(data[bulk_name])
 
