#!/usr/bin/env python3
# -*- coding: utf-8 -*-
"""
Created on April 14 2022

Python class to interpolate and plot the Potential Energy Surface (PES) of an interface.

"""

__author__ = 'Michael Wolloch'
__copyright__ = 'Copyright 2022, Michael Wolloch, HIT, University of Vienna'
__credits__ = 'Code partly inspired by a previous version of M. Wolloch and Gabriele Losi'
__contact__ = 'michael.wolloch@univie.ac.at'
__date__ = 'April 14th, 2022'

import multiprocessing

import matplotlib.pyplot as plt
from pymatgen.core import PeriodicSite
from pymatgen.core.structure import Structure
from pymatgen.core.interface import Interface
<<<<<<< HEAD
from scipy.interpolate import RBFInterpolator, interp1d
from triboflow.phys.minimum_energy_path import (get_initial_strings, 
                                                new_evolve_string,
                                                reparametrize_string_with_equal_spacing)
=======
from scipy.interpolate import RBFInterpolator
from triboflow.phys.minimum_energy_path import get_initial_strings, new_evolve_string
>>>>>>> fa32562e
from triboflow.utils.database import convert_image_to_bytes, StructureNavigator
from mep.optimize import ScipyOptimizer
from mep.path import Path
from mep.neb import NEB
from mep.models import Model
from mep.path import Image
import numpy as np

def run_neb(neb, nsteps, tol):
    history = neb.run(n_steps=nsteps, force_tol=tol, verbose=False)
    mep = np.array([n.data.tolist()[0] for n in neb.path])
    return {'mep': mep,
            'convergence': (1, 1)}

class RBFModel(Model):
        def __init__(self, rbf):
            self.rbf = rbf
        def predict_energy(self, image):
            if isinstance(image, Image):
                image = image.data
            image = np.atleast_2d(image)
            return self.rbf(image)

def get_PESGenerator_from_db(interface_name, db_file='auto', high_level=True,
                             functional='PBE', pes_generator_kwargs={}):
    """
    Return a PESGenerator object using input arguments from the high_level db.
    
    An interface object is loaded from the high level database alongside info
    about the high symmetry points and their energies. A PESGenerator is
    constructed using the optional pes_generator_kwargs, and called for the
    queried interface. This leads to PES construction.

    Parameters
    ----------
    interface_name : pymatgen.core.interface.Interface
        The Interface object
    db_file : str, optional
        path to a db.json file. If 'auto', it is loaded from the default
        location. The default is 'auto'.
    high_level : str or bool, optional
        Name of the high_level db. If True, this is read from the db.json.
        The default is True.
    functional : str, optional
        'PBE' or 'SCAN'. The default is 'PBE'.
    pes_generator_kwargs : dict, optional
        Dictionary with keyword arguments for the initialization of the 
        PESGenerator object. The default is {}.

    Returns
    -------
    PG : triboflow.phys.potential_energy_surface.PESGenerator
        PESGenerator object.

    """

    nav = StructureNavigator(db_file=db_file, high_level=high_level)
    inter_dict = nav.get_interface_from_db(interface_name, functional)

    possible_kwargs = ['points_per_angstrom', 'interpolation_kernel',
                       'plot_hs_points', 'plot_unit_cell', 'plotting_ratio',
                       'normalize_minimum', 'nr_of_contours', 'fig_title',
                       'fig_type', 'plot_path', 'plot_minimum_energy_paths',
                       'mep_method', 'neb_nsteps', 'neb_nimages', 'neb_forcetol',
                       'string_length', 'add_noise_to_string',
                       'string_max_iterations', 'custom_cell_to_plot']
    PG_kwargs = pes_generator_kwargs.copy()
    for k in pes_generator_kwargs.keys():
        if k not in possible_kwargs:
            PG_kwargs.pop(k)
            print(f'<{k}> is not a valid keyword argument for PESGenerator '
                  'and will be ignored.\n'
                  f'Please use only the following arguments: \n{possible_kwargs}')

    PG = PESGenerator(**PG_kwargs)

    try:
        interface = Interface.from_dict(inter_dict['unrelaxed_structure'])
        all_shifts = inter_dict['PES']['high_symmetry_points']['all_shifts']
        unique_shifts = inter_dict['PES']['high_symmetry_points']['unique_shifts']
        energy_dict = inter_dict['PES']['high_symmetry_points']['energies_dict']
        group_assignments = inter_dict['PES']['high_symmetry_points']['group_assignments']
    except KeyError:
        print('Apparently not all necessary data for PES generation for the '
              f'{interface_name} interface is available in the database yet.\n'
              'Check your workflow!')
        return None

    PG(interface=interface,
       energies_dict=energy_dict,
       all_shifts_dict=all_shifts,
       unique_shifts_dict=unique_shifts,
       group_names_dict=group_assignments)

    return PG


class PESGenerator():
    def __init__(self,
                 points_per_angstrom=50,
                 interpolation_kernel='linear',
                 plot_hs_points=False,
                 plot_unit_cell=True,
                 plot_minimum_energy_paths=True,
                 plotting_ratio=1.0,
                 normalize_minimum=True,
                 nr_of_contours=30,
                 fig_title='PES',
                 fig_type='png',
                 plot_path='./',
                 mep_method='zts',
                 neb_nsteps=5000,
                 neb_nimages=100,
                 neb_forcetol=1e-3,
                 string_length=50,
                 add_noise_to_string=0.01,
                 string_max_iterations=99999,
                 custom_cell_to_plot=None
                 ):
        """
        Class for generating PES interpolation and plots for interfaces.
        
        Given an interface, and a couple of dictionaries, see the __call__
        method, a smooth PES is constructed using radial basis function
        interpolation. The interpolation object, as well as a figure of the
        PES are provided as properties of the class once the class has been
        called as a funcion on the interface object and the necessary dicts
        with high-symmetry point and energy data.
        
        
        Important properties of the class:
            .rbf contains the scipy.interpolate._rbfinterp.RBFInterpolator
            .PES_on_meshgrid returns a dict with the meshgrid (X and Y) and the
                interpolated data on it (Z)
            .PES_fig contains the matplotlib.figure.Figure of the PES
            .PES_as_bytes contains the PES as a bytes object.
            .corrugation gives the difference in energy
            .hsp_min gives the minimum group or stacking of the input data
            .hsp_max gives the maximum group or stacking of the input data
            .mep is a dictionary with the x and y components of the minimum
                energy paths as well as their convergence data. The MEPs can
                be evaluated directly using the rbf.
            
        
        
        
        Parameters
        ----------
        points_per_angstrom : int, optional
            Points in the interpolation meshgrid per Angstrom.
            The default is 50.
        interpolation_kernel : str, optional
            Option for the RBFInterpolator. Possibilities are: 
                - 'linear'               : ``-r``
                - 'thin_plate_spline'    : ``r**2 * log(r)``
                - 'cubic'                : ``r**3``
                - 'quintic'              : ``-r**5``
                - 'multiquadric'         : ``-sqrt(1 + r**2)``
                - 'inverse_multiquadric' : ``1/sqrt(1 + r**2)``
                - 'inverse_quadratic'    : ``1/(1 + r**2)``
                - 'gaussian'             : ``exp(-r**2)``
            The default is 'linear' and should probably not be changed to
            keep proper symmetry!
        plot_hs_points : bool or str, optional
            Plot 'all' or 'unique' high symmetry point if those strings are
            passed. If not, no points are plotted. The default is False.
        plot_unit_cell : bool, optional
            Plot the unit cell in the PES. The default is True.
        plot_minimum_energy_paths : bool, optional
            Whether to calculate and plot the minimum energy paths along x, y,
            and diagonally.
            The default is True.
        plotting_ratio : float or None, optional
            Aspect ratio of the PES figure. Can be set to None in which case
            the smallest rectangle fitting the unit cell is plotted.
            The default is 1.0.
        normalize_minimum : bool, optional
            Set the minimum of the interpolation to 0 and make all other
            energies positive. The default is True.
        nr_of_contours : int, optional
            how many contours there are in the PES figure. The default is 30.
        fig_title : str, optional
            Title of the PES figure. The default is 'PES'.
        fig_type : str, optional
            Selects the format of the plot, e.g. 'pdf', or 'svg'.
            The default is 'png'.
        plot_path : str, optional
            The PES will be saved at this path. USE A
            TRAILING SLASH! E.g.: /home/user/test/PES/
            The default is "./".
        string_length : int, optional
            The number of nodes in the strings that will be used to find the
            minimum energy path. The default is 50.
        add_noise_to_string : float or None, optional
            Select if some noise should be added to the initial string nodes,
            to avoid having symmetry related problems where the string is
            situatad directly over maxima with zero gradients.
            The default is 0.01
        string_max_iterations : int, optional
            How long the zero temperature string method will run to find the
            minimum energy paths.
        custom_cell_to_plot : pymatgen.core.lattice.Lattice, optional
            If a custom cell is to be plotted, this can be passed.

        """
        self.ppA = points_per_angstrom
        self.interpolation_kernel = interpolation_kernel
        self.plotting_ratio = plotting_ratio
        self.normalize = normalize_minimum
        self.contours = nr_of_contours
        self.plot_unit_cell = plot_unit_cell
        self.plot_hs_points = plot_hs_points
        self.fig_name = fig_title
        self.fig_type = fig_type
        self.plot_path = plot_path
        self.mep_method = mep_method
        self.neb_nsteps = neb_nsteps
        self.neb_nimages = neb_nimages
        self.neb_forcetol = neb_forcetol
        self.string_length = string_length
        self.noise = add_noise_to_string
        self.max_iter = string_max_iterations
        self.plot_mep = plot_minimum_energy_paths
        self.custom_cell_to_plot = custom_cell_to_plot

    def __call__(self,
                 interface,
                 energies_dict,
                 all_shifts_dict,
                 unique_shifts_dict,
                 group_names_dict=None):
        """
        Interpolate a PES for a given interface and prepare a plot of it.

        Parameters
        ----------
        interface : pymatgen.core.structure.Structure (or derived class like
                                                       Slab or Interface)
            A pymatgen Structure object
        energies_dict : dict
            Adhesion energies for each group of high symmetry points.
        all_shifts_dict : dict
            All lateral shifts grouped by high-symmetry group.
        unique_shifts_dict : dict
            Unique lateral shifts grouped by high-symmetry group.
        group_names_dict : dict, optional
            Assigning meaningful shift names to the group names.
            The default is None.

        """
        self.interface = interface.copy()
        self.energies_dict = energies_dict.copy()
        self.all_shifts = all_shifts_dict.copy()
        self.unique_shifts = unique_shifts_dict.copy()
        if group_names_dict:
            self.group_names_dict = group_names_dict.copy()
        else:
            self.group_names_dict = None
        self.__get_min_and_max_hsps()
        self.__get_limits_and_multiples()

        X, Y, Z = self.__interpolate_on_grid()
        self.__get_pes_unit_cell()

        self.__plot_grid(X, Y, Z)
        self.PES_as_bytes = self.__get_pes_as_bytes()
        self.corrugation = self.__get_corrugation(Z)
        self.PES_on_meshgrid = {'X': X, 'Y': Y, 'Z': Z}

    def __get_mep(self):
        string_d, string_x, string_y = get_initial_strings(extended_energy_list=self.extended_energies,
                                                           xlim=self.xlim,
                                                           ylim=self.ylim,
                                                           npts=self.string_length)
        self.initial_string_d = string_d
        self.initial_string_x = string_x
        self.initial_string_y = string_y

        if self.mep_method == 'zts':
            # evolve the stings parallel by using a Pool
            evolve_pool = multiprocessing.Pool(3)
            mep_d, mep_x, mep_y = evolve_pool.starmap(new_evolve_string,
                                                      [[string_d, self.rbf, self.max_iter],
                                                       [string_x, self.rbf, self.max_iter],
                                                       [string_y, self.rbf, self.max_iter]])
        elif self.mep_method == 'neb':
            rbfmodel = RBFModel(self.rbf)

            nimages = self.neb_nimages
            op = ScipyOptimizer(rbfmodel)  # local optimizer for finding local minima
            x0 = string_d[0]  # minima one
            x1 = string_d[-1]  # minima two
            path_d = Path.from_linear_end_points(x0, x1, nimages, 1)  # set 101 images, and k=1

            x0 = string_x[0]  # minima one
            x1 = string_x[-1]  # minima two
            path_x = Path.from_linear_end_points(x0, x1, nimages, 1)  # set 101 images, and k=1

            x0 = string_y[0]  # minima one
            x1 = string_y[-1]  # minima two
            path_y = Path.from_linear_end_points(x0, x1, nimages, 1)  # set 101 images, and k=1

            neb_d = NEB(rbfmodel, path_d, climbing=True)  # initialize NEB
            neb_x = NEB(rbfmodel, path_x, climbing=True)
            neb_y = NEB(rbfmodel, path_y, climbing=True)

            nsteps = self.neb_nsteps
            forcetol = self.neb_forcetol
            evolve_pool = multiprocessing.Pool(3)
            mep_d, mep_x, mep_y = evolve_pool.starmap(run_neb,
                                                      [[neb_d, nsteps, forcetol],
                                                       [neb_x, nsteps, forcetol],
                                                       [neb_y, nsteps, forcetol]])

        self.mep = {'mep_d': mep_d,
                    'mep_x': mep_x,
                    'mep_y': mep_y}
<<<<<<< HEAD
    
    def __get_shear_strength(self):
        self.shear_strength = {}
        for k, v in self.mep.items():
            mep = v['mep']
            fine_mep = reparametrize_string_with_equal_spacing(mep, len(mep)*20)
            dx = np.ediff1d(fine_mep[:,0], to_begin=0)
            dy = np.ediff1d(fine_mep[:,1], to_begin=0)
            spacing = np.cumsum(np.sqrt(dx ** 2 + dy ** 2))
            print(spacing)
            potential = self.rbf(fine_mep)
            potential -= min(potential)
            shrstrgth = np.gradient(potential, spacing)
            max_ss = max(shrstrgth)
            
            fig, ax1 = plt.subplots()
            ax2 = ax1.twinx()
            ax1.plot(spacing, potential, 'k:', label=k)
            ax2.plot(spacing, shrstrgth, 'k-', label='shearstrength')
            ax1.set_xlabel('path length')
            ax1.set_ylabel('corrugation')
            ax2.set_ylabel('force')
            #ax1.title(k)
            fig.savefig(self.plot_path+'/'+k+'.png',
                        dpi=300, 
                        bbox_inches='tight')
            fig.clear()
            self.shear_strength[k] = max_ss
            
=======
>>>>>>> fa32562e

    def __get_min_and_max_hsps(self):
        """
        Find the group or stacking of the minimum and maximum PES positions.
        """
        min_group = ['', 1000]
        max_group = ['', -1000]
        for k, v in self.energies_dict.items():
            if v < min_group[1]:
                min_group = [k, v]
            if v > max_group[1]:
                max_group = [k, v]
        if self.group_names_dict:
            self.hsp_min = self.group_names_dict[min_group[0]]
            self.hsp_max = self.group_names_dict[max_group[0]]
        else:
            self.hsp_min = min_group[0]
            self.hsp_max = max_group[0]

    def __get_corrugation(self, Z):
        """
        Returns the PES corrugation in eV.

        Parameters
        ----------
        Z : np.ndarray
            interpolated PES on a meshgrid

        Returns
        -------
        float
            The difference in energy between the maximum and minimum
            of the PES (the corrugation) in eV.

        """
        return max(Z.ravel()) - min(Z.ravel())

    def __get_limits_and_multiples(self):
        """
        Compute the expansion of the input data and plot limits using unit cell
        and aspect ratio.

        """
        self.__get_plotting_rectangle()
        self.__set_meshgrid_limits()
        self.__get_mult_limits()

    def __set_meshgrid_limits(self):
        """
        Set plot and meshgrid limits according to aspect ratio

        """
        if self.plotting_ratio:
            if self.width / self.height < self.plotting_ratio:
                xlim = self.height * self.plotting_ratio
                ylim = self.height
            else:
                xlim = self.width
                ylim = self.width / self.plotting_ratio
        else:
            xlim = self.width
            ylim = self.height
        self.xlim = xlim
        self.ylim = ylim

    def __get_mult_limits(self):
        """
        Set the limits (mostly generously) of data replication to get a proper
        interpolation and avoid edge effects.
        """
        a = self.interface.lattice.matrix[0, :2]
        b = self.interface.lattice.matrix[1, :2]
        ab = a + b
        max_a = max(a[0], ab[0])
        max_b = max(b[1], ab[1])
        self.xmult = np.ceil(self.xlim / max_a) + 2
        self.ymult = np.ceil(self.ylim / max_b) + 2

    def __make_energies_list(self):
        """
        Create a list of points with their respective PES energies.
        
        [[x1, y1, E1],
         [x2, y2, E2],
         :
         [xn, yn, Em]]

        """
        energy_list = []
        for group, coordinates in self.all_shifts.items():
            for coord in coordinates:
                energy_list.append(coord + [self.energies_dict[group]])
        self.unit_cell_energies = energy_list

    def __extend_energies_list(self):
        """
        Extend the input data from the unit cell to unit cells around it to
        avoid edge effects in interpolation and allow to conform to chosen
        aspect ratios.

        """
        extended_energy_list = []
        xrange = np.arange(-self.xmult, self.xmult, 1.0)
        yrange = np.arange(-1, self.ymult, 1.0)
        for x in xrange:
            for y in yrange:
                for entry in self.unit_cell_energies:
                    extended_energy_list.append([entry[0] + x,
                                                 entry[1] + y,
                                                 entry[2]])
        self.extended_energies = self.__from_frac_to_cart(
            np.asarray(extended_energy_list))

    def __get_rbf(self):
        """
        Create a RBF function from the replicated input data.
        """
        self.__make_energies_list()
        self.__extend_energies_list()
        self.rbf = RBFInterpolator(self.extended_energies[:, :2],
                                   self.extended_energies[:, 2],
                                   kernel=self.interpolation_kernel)

    def __from_frac_to_cart(self, array):
        """
        Transform fractional to cartesian coordinates

        Parameters
        ----------
        array : list or np.ndarray
            Array of points in fractional coordinates

        Returns
        -------
        numpy.ndarray
            Input array transformed to cartesian coordinates

        """
        m = self.interface.lattice.matrix[:2, :2]
        if np.asarray(array).ndim == 1:
            array = [array]
        if len(array[0]) == 3:
            m = np.vstack((np.hstack((m, np.zeros((2, 1)))), np.asarray([0, 0, 1])))
        return np.dot(array, m)

    def __get_plotting_rectangle(self):
        """
        Get a rectangle that is just large enough to contain the unit cell.

        """
        a = self.interface.lattice.matrix[0, :2]
        b = self.interface.lattice.matrix[1, :2]
        ab = a + b
        min_x = min(0, a[0], b[0], ab[0])
        max_x = max(a[0], b[0], ab[0])
        min_y = min(0, a[1], b[1], ab[1])
        max_y = max(a[1], b[1], ab[1])
        if min_x < 0:
            self.shift_x = self.interface.lattice.a
            self.width = max_x + self.interface.lattice.a
        else:
            self.width = max_x
            self.shift_x = 0
        self.height = max_y - min_y

    def __plot_grid(self, X, Y, Z):
        """
        Plot the PES in a matplotlib figure adding unit cell and high symmetry
        points if wanted.

        Parameters
        ----------
        X : numpy.ndarray
            X part of meshgrid
        Y : numpy.ndarray
            Y part of meshgrid
        Z : numpy.ndarray
            Interpolation ready for plotting
        """
        levels = np.linspace(np.amin(Z), np.amax(Z), self.contours)
        fig, ax = self.__get_fig_and_ax()
        zt1 = plt.contourf(X, Y, Z, levels, cmap=plt.cm.RdYlBu_r)
        ticks = self.__colorbar_ticks(Z)

        cbar = plt.colorbar(zt1, ax=ax, orientation='vertical',
                            ticks=ticks,
                            format='%.3f', shrink=0.7)
        cbar.ax.tick_params(labelsize=16)
        cbar.set_label(r'$\rm{E_{adh}} [\rm J/ \rm m^2]$', rotation=270, labelpad=25,
                       fontsize=18, family='sans-serif')
        if self.plot_unit_cell:
            self.__plot_unit_cell(ax)

        if self.plot_mep:
            if not getattr(self, 'mep', None):
                self.__get_mep()
            mep_d = self.mep['mep_d']['mep']
            mep_x = self.mep['mep_x']['mep']
            mep_y = self.mep['mep_y']['mep']
            plt.plot(mep_x[:, 0], mep_x[:, 1], 'r:')
            plt.plot(mep_y[:, 0], mep_y[:, 1], 'b:')
            plt.plot(mep_d[:, 0], mep_d[:, 1], 'g:')

        plt.xlabel(r"x [$\rm\AA$]", fontsize=20, family='sans-serif')
        plt.ylabel(r"y [$\rm\AA$]", fontsize=20, family='sans-serif')
        plt.xticks(fontsize=20)
        plt.yticks(fontsize=20)
        plt.xlim = ((0, self.xlim))
        plt.ylim = ((0, self.ylim))
        ax.set_title(self.fig_name, fontsize=24, family='sans-serif', pad=10)
        if self.plot_hs_points == 'unique':
            self.__plot_hs_points(self.unique_shifts, fig, self.group_names_dict)
        elif self.plot_hs_points == 'all':
            self.__plot_hs_points(self.all_shifts, fig, self.group_names_dict)

        fig.set_tight_layout(True)
        plt.tight_layout()
        self.PES_fig = fig

        plt.savefig(self.plot_path + self.fig_name + '.' + self.fig_type,
                    dpi=300, bbox_inches='tight')

    def __evaluate_on_grid(self, X, Y):
        """
        Evaluate the RBF on a meshgrid

        Parameters
        ----------
        X : numpy.ndarray
            X part of meshgrid
        Y : numpy.ndarray
            Y part of meshgrid

        Returns
        -------
        Z : numpy.ndarray
            Interpolation ready for plotting.
        """
        xy = np.vstack([X.ravel(), Y.ravel()]).T
        z = self.rbf(xy)
        Z = np.reshape(z, X.shape, order='C')
        if self.normalize:
            Z = Z - min(Z.ravel())
        return Z

    def __get_grid(self, xmax, ymax):
        """
        Return a meshgrid for a (0,xmax*xmult) (0,ymax*ymult) rectangle

        Parameters
        ----------
        xmax : float
            width of the rectangle for interpolation
        ymax : float
            height of the rectangle for interpolation

        Returns
        -------
        X : numpy.ndarray
            X part of meshgrid
        Y : numpy.ndarray
            Y part of meshgrid
        """
        nr_pts_x = int(xmax * self.ppA)
        nr_pts_y = int(ymax * self.ppA)
        grid_x = np.linspace(0, xmax, nr_pts_x)
        grid_y = np.linspace(0, ymax, nr_pts_y)
        X, Y = np.meshgrid(grid_x, grid_y)
        return X, Y

    def __colorbar_ticks(self, Z, nr_of_ticks=10):
        """
        Define tick marks for the colorbar. Make sure the lowest and highest
        values are included

        Parameters
        ----------
        Z : numpy.ndarray
            Interpolated PES values
        nr_of_ticks : int, optional
            Number of tick marks. The default is 8.

        Returns
        -------
        numpy.ndarray
            Array of tick marks for the colorbar

        """
        low = min(Z.ravel())
        high = max(Z.ravel())
        return np.linspace(low, high, nr_of_ticks).tolist()

    def __get_pes_unit_cell(self):
        """
        Calculates the minimum repeating unit in the PES data by creating
        a pymatgen Structure with sites at the high symmetry points (all) with
        site properties assigned to discern different groups, and then
        running a cell reduction algorithm (Structure.get_primitive_structure())
        on the generated structure.

        Returns
        -------
        pymatgen.core.lattice.Lattice
            Lattice object with the periodicity of the PES unit cell
        """
        try:
            pes_unit_cell = self.pes_unit_cell
        except:
            interface = self.interface
            sites = []
            specie = interface[0].species
            lattice = interface.lattice
            hsp_all = self.all_shifts

            for group_name, shifts in hsp_all.items():
                for shift in shifts:
                    coord = shift + [0]
                    site = PeriodicSite(species=specie,
                                        coords=coord,
                                        lattice=lattice,
                                        to_unit_cell=True,
                                        properties={'group_name': group_name})
                    sites.append(site)
            pbc_struct = Structure.from_sites(sites)
            pbc_struct_prim = pbc_struct.get_primitive_structure(tolerance=0.01,
                                                                 use_site_props=True)
            pes_unit_cell = pbc_struct_prim.lattice
            self.pes_unit_cell = pes_unit_cell

        return pes_unit_cell


    def __plot_unit_cell(self, ax):
        """
        Adds the unit cell to the plot

        Parameters
        ----------
        ax : matplotlib.axes._subplots.AxesSubplot
            Subplot axes
        """
        a = self.interface.lattice.matrix[0]
        b = self.interface.lattice.matrix[1]
        import matplotlib.patches as patches
        x = [0, a[0], a[0] + b[0], b[0]]
        x_shifted = [i + self.shift_x for i in x]
        y = [0, a[1], a[1] + b[1], b[1]]
        ax.add_patch(patches.Polygon(xy=list(zip(x_shifted, y)),
                                     fill=False, lw=2))


        custom_cell = self.custom_cell_to_plot
        try:
            a, b = custom_cell.matrix[0: 2]
        except:
            pass
        else:
            x = [0, a[0], a[0] + b[0], b[0]]
            x_min = min(x)
            x_shifted = [i - x_min for i in x]
            y = [0, a[1], a[1] + b[1], b[1]]
            y_min = min(y)
            y_shifted = [i - y_min for i in y]
            ax.add_patch(patches.Polygon(xy=list(zip(x_shifted, y_shifted)),
                                         fill=False, lw=2, color='blue'))

    def __get_fig_and_ax(self):
        """
        Generate a matplotlib figure and corresponding axes.
        
        Figure size depends on the aspect ratio and if high symmetry points
        should be plotted.

        Returns
        -------
        fig : matplotlib.figure.Figure
            Figure
        ax : matplotlib.axes._subplots.AxesSubplot
            Subplot axes

        """
        add_height = self.ylim * 0.20 if self.plot_hs_points else 0.0
        if self.plotting_ratio:
            fig = plt.figure(figsize=(self.xlim,
                                      self.xlim / self.plotting_ratio + add_height),
                             dpi=300)
        else:
            fig = plt.figure(figsize=(self.xlim, self.ylim + add_height),
                             dpi=300)
        ax = fig.add_subplot(111)
        ax.set_aspect('equal')
        return fig, ax

    def __plot_hs_points(self, hs_points_dict, fig, group_names_dict=None):
        """
        Plot high symmetry points including a legend on the PES

        Parameters
        ----------
        hs_points_dict : dict
            Dictionary holding group names and 2D point arrays
        fig : matplotlib.figure.Figure
            PES figure
        group_names_dict : dict, optional
            Dictionary mapping the group names to meaningful labels, e.g.:
            'ontop_1-hollow_2'. The default is None.

        Returns
        -------
        None.

        """
        for key, shifts in hs_points_dict.items():
            if self.group_names_dict:
                label = group_names_dict[key]
            else:
                label = key
            shifts = self.__from_frac_to_cart(shifts)
            plt.plot(shifts[:, 0] + self.shift_x,
                     shifts[:, 1],
                     label=label,
                     marker='o',
                     linestyle='',
                     markeredgecolor='k',
                     markersize=8,
                     markeredgewidth=0.5,
                     zorder=1000.0)
            fig.legend(ncol=3,
                       loc='upper left',
                       framealpha=1.0,
                       handletextpad=0.01,
                       columnspacing=1.0,
                       labelspacing=0.3,
                       bbox_to_anchor=(0.0, 1.0),
                       # ncol=math.ceil(len(hs_points_dict)/2),
                       fontsize=12)

    def __get_pes_as_bytes(self):
        """
        Transform a figure into a bytes object to store in the MongoDB database.

        Parameters
        ----------
        fig : matplotlib.figure.Figure
            Figure to be converted

        Returns
        -------
        bytes
            Figure in bytes

        """
        return convert_image_to_bytes(self.plot_path + self.fig_name + '.' + self.fig_type)
        # buf = BytesIO()
        # self.PES_fig.savefig(buf)
        # buf.seek(0)
        # img = Image.open(buf)
        # return img.tobytes()
        # im = Image.frombytes(mode = 'RGB', 
        #                       size = self.PES_fig.canvas.get_width_height(),
        #                       data = self.PES_fig.canvas.tostring_rgb())
        # image_bytes = BytesIO()
        # im.save(image_bytes, format='png')
        # return image_bytes.getvalue()

    def __interpolate_on_grid(self):
        """
        Generate RBF interpolation, get a meshgrid and evaluate the RBF there.
        
        Interpolation is done initially on a rectangular meshgrid that just
        fits the unit cell. Edge effects are circumvented by replicating the
        input date laterally.

        Returns
        -------
        X : numpy.ndarray
            X part of the meshgrid
        Y : numpy.ndarray
            Y part of the meshgrid
        Z : numpy.ndarray
            Interpolation on the meshgrid ready for plotting or replicating

        """
        self.__get_rbf()

        X, Y = self.__get_grid(self.xlim, self.ylim)
        Z = self.__evaluate_on_grid(X, Y)
        return X, Y, Z<|MERGE_RESOLUTION|>--- conflicted
+++ resolved
@@ -19,15 +19,10 @@
 from pymatgen.core import PeriodicSite
 from pymatgen.core.structure import Structure
 from pymatgen.core.interface import Interface
-<<<<<<< HEAD
-from scipy.interpolate import RBFInterpolator, interp1d
+from scipy.interpolate import RBFInterpolator
 from triboflow.phys.minimum_energy_path import (get_initial_strings, 
                                                 new_evolve_string,
                                                 reparametrize_string_with_equal_spacing)
-=======
-from scipy.interpolate import RBFInterpolator
-from triboflow.phys.minimum_energy_path import get_initial_strings, new_evolve_string
->>>>>>> fa32562e
 from triboflow.utils.database import convert_image_to_bytes, StructureNavigator
 from mep.optimize import ScipyOptimizer
 from mep.path import Path
@@ -330,9 +325,9 @@
             x1 = string_y[-1]  # minima two
             path_y = Path.from_linear_end_points(x0, x1, nimages, 1)  # set 101 images, and k=1
 
-            neb_d = NEB(rbfmodel, path_d, climbing=True)  # initialize NEB
-            neb_x = NEB(rbfmodel, path_x, climbing=True)
-            neb_y = NEB(rbfmodel, path_y, climbing=True)
+            neb_d = NEB(rbfmodel, path_d, climbing=False)  # initialize NEB
+            neb_x = NEB(rbfmodel, path_x, climbing=False)
+            neb_y = NEB(rbfmodel, path_y, climbing=False)
 
             nsteps = self.neb_nsteps
             forcetol = self.neb_forcetol
@@ -345,8 +340,6 @@
         self.mep = {'mep_d': mep_d,
                     'mep_x': mep_x,
                     'mep_y': mep_y}
-<<<<<<< HEAD
-    
     def __get_shear_strength(self):
         self.shear_strength = {}
         for k, v in self.mep.items():
@@ -374,9 +367,6 @@
                         bbox_inches='tight')
             fig.clear()
             self.shear_strength[k] = max_ss
-            
-=======
->>>>>>> fa32562e
 
     def __get_min_and_max_hsps(self):
         """
