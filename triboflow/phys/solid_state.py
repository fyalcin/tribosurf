--- conflicted
+++ resolved
@@ -22,11 +22,7 @@
 
 from pymatgen.core.surface import SlabGenerator
 from triboflow.phys.shaper import Shaper
-<<<<<<< HEAD
-
-=======
 from pymatgen.symmetry.analyzer import SpacegroupAnalyzer
->>>>>>> 1b3e99f2
 
 # ============================================================================
 # Functions to deal with crystalline slabs
@@ -90,16 +86,11 @@
 
     slabs = []
     for hkl, thk, vac in zip(miller, thickness, vacuum):
-<<<<<<< HEAD
         
         # If thk is zero, then we want to construct an oriented unit bulk by
         # our conversion, so we define a "fake" thickness > 1 to be used to
         # build the slabs, otherwise errors are raised by pymatgen
         thk_gen = 1 if thk == 0 else thk
-=======
-
-        thk = 1 if thk == 0 else thk
->>>>>>> 1b3e99f2
 
         slabgen = SlabGenerator(initial_structure=structure,
                                 miller_index=hkl,
@@ -119,7 +110,7 @@
                               symmetrize=symmetrize)
 
         # Case of an oriented bulk
-        if thk == 1:
+        if thk == 0:
             s = s[ext_index].oriented_unit_cell
 
         # Case of a slab
