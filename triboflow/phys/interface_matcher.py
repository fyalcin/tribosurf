#!/usr/bin/env python3
# -*- coding: utf-8 -*-
"""
Created on Thu Jul  1 16:39:05 2021

Class and methods that deal with matching interface structures.

The module contains:

    ** InterfaceMatcher **:
        Class to match two slabs to form an interface. The lattice search
        (_find_lattice_match method) is done by the implementation of the
        algorithm by Zur and McGill
        (Journal of Applied Physics 55, 378 (1984); doi: 10.1063/1.333084)
        as implemented in python in the MPInterfaces package
        (Computational Materials Science 122 (2016) 183–190;
        doi: 10.1016/j.commatsci.2016.05.020). However, in
        contrast to the MPInterfaces implementation the strain put on the
        lattices to get them to match is more flexible and achieved via a
        weighted average.
        The class contains the following modules, of which the last 4 alone
        usually are providing enough flexibility for the user.
            - __init__
            - __get_interface_dist
            - __flip_slab
            - __assign_top_bottom
            - __make_3d_lattice_from_2d_lattice
            - __get_supercell_matrix
            - _find_lattice_match
            - _get_matching_lattices
            - _get_matching_supercells
            - get_aligned_slabs
            - get_centered_slabs
            - get_interface
            - get_interface_distance

    Functions:
    - get_average_lattice
    - are_slabs_aligned
    - flip_slab

    Author: Michael Wolloch
            michael.wolloch@univie.ac.at

"""

import numpy as np
import warnings
from pymatgen.core.lattice import Lattice
from pymatgen.core.surface import center_slab, Slab
from pymatgen.core.interface import Interface
from pymatgen.analysis.interfaces.zsl import ZSLGenerator


from triboflow.utils.structure_manipulation import (
    recenter_aligned_slabs,
    clean_up_site_properties)
from triboflow.phys.shaper import Shaper


def get_average_lattice(latt1, latt2, weight1, weight2):
    """ Return a Lattice that is the weighted average of the input lattices.
    
    The weighted average of the lattice parameters and angles of two input
    lattices is returned. The orignal lattices are not changed. All lattices
    have to be pymatgen.core.lattice.Lattice objects.
    This is useful to get a single lattice for interface matching when two
    close lattices are found by another algorithm.
    

    Parameters
    ----------
    latt1 : pymatgen.core.lattice.Lattice
        First lattice for the averaging.
    latt2 : pymatgen.core.lattice.Lattice
        Second lattice for the averaging.
    weight1 : float
        Weight factor for the first lattice
    weight2 : float
        Weight factor for the first lattice

    Returns
    -------
    av_latt : pymatgen.core.lattice.Lattice
        Averaged lattice

    """
    a = np.average([latt1.a, latt2.a], weights=[weight1, weight2])
    b = np.average([latt1.b, latt2.b], weights=[weight1, weight2])
    c = np.average([latt1.c, latt2.c], weights=[weight1, weight2])
    alpha = np.average([latt1.alpha, latt2.alpha], weights=[weight1, weight2])
    beta = np.average([latt1.beta, latt2.beta], weights=[weight1, weight2])
    gamma = np.average([latt1.gamma, latt2.gamma], weights=[weight1, weight2])
    
    av_latt = Lattice.from_parameters(a, b, c, alpha, beta, gamma)
    return av_latt

def are_slabs_aligned(slab_1, slab_2, prec=12):
    """Check if two slabs have the same x and y lattice (z coordinate may differ)

    Parameters
    ----------
    slab_1 : pymatgen.core.surface.Slab
        First slab of two, which alignement is checked.
    slab_2 : pymatgen.core.surface.Slab
        Second slab of two, which alignement is checked.
    prec : int, optional
        Fixes the allowed deviation. The lattices are rounded to 'prec' digits.
        The default is 12.

    Returns
    -------
    bool
        Aligned or not

    """
    m1 = np.round(slab_1.lattice.matrix, prec)
    m2 = np.round(slab_2.lattice.matrix, prec)
    if (m1[0:2,:] == m2[0:2,:]).all():
        return True
    else:
        return False
 
def flip_slab(slab):
    """
    Flip the z coordinates of the input slab by multiplying all z-coords with -1.

    Parameters
    ----------
    slab : pymatgen.core.surface.Slab
       The input slab object flip

    Returns
    -------
    flipped_slab : pymatgen.core.surface.Slab
        The flipped slab

    """
    flip_matrix = np.array([[1., 0., 0.],
                            [0., 1., 0.],
                            [0., 0., -1.]])
    flipped_coords = np.dot(slab.cart_coords, flip_matrix)
        
    flipped_slab = Slab(lattice=slab.lattice,
                        species=slab.species,
                        coords=flipped_coords,
                        miller_index=slab.miller_index,
                        oriented_unit_cell=slab.oriented_unit_cell,
                        shift=slab.shift,
                        scale_factor=slab.scale_factor,
                        reconstruction=slab.reconstruction,
                        coords_are_cartesian=True,
                        site_properties=slab.site_properties)
    return center_slab(flipped_slab)
    

class InterfaceMatcher:
   
    def __init__(self,
                 slab_1,
                 slab_2,
                 strain_weight_1=1.0,
                 strain_weight_2=1.0,
                 max_area_ratio_tol=0.09,
                 max_area=100,
                 max_length_tol=0.03,
                 max_angle_tol=0.01,
                 bidirectional_search=True,
                 vacuum=15.0,
                 interface_distance='auto',
                 interface_distance_addon=0.0):
        """Initialize the InterfaceMatcher class
        
        If the strain weights sum up to zero (which is not allowed for the
        averaging process), or one or both of them are negative, they will be
        internally reset to 1 and a warning will be raised. In that case,
        equal strain will be put on the slabs to form the interface. If
        the default of "auto" is used for "interface_distance", the average
        layer distance of both slabs is used for the interface spacing.
        By default a small cell is prioritized in the lattice search, but
        "best_match" can be set to "mismatch" to find the smallest possible
        mismatch while staying below "max_area".
        

        Parameters
        ----------
        slab_1 : pymatgen.core.surface.Slab
            First slab for the interface matching
        slab_2 : pymatgen.core.surface.Slab
            Second slab for the interface matching
        strain_weight_1 : float, optional
            Weight for the lattice straining of the first slab. Combined with the
            'strain_weight_2' this determines which slab will be strained by
            how much to get unified lattice for the interface. The default is 1.0 
        strain_weight_2 : float, optional
            Weight for the lattice straining of the first slab. Combined with the
            'strain_weight_1' this determines which slab will be strained by
            how much to get unified lattice for the interface.  The default is 1.0
        max_area_ratio_tol : float, optional
            Tolerance parameter related to the lattice search
            Lattice vectors are considered for the search if the areas do not
            differ more than max_area_ratio_tol
            The default is 0.09
        max_area : float, optional
            Maximally allowed cross section area of the interface.
            The default is 100.0
        max_length_tol : float, optional
            Maximally allowed mismatch between the length of the lattice vectors
            in %. E.g. 0.01 is indicating a maximal 1% mismatch.
            The default is 0.03
        max_angle_tol : float, optional
            Maximally allowed angle mismatch between the cells in %.
            E.g. 0.01 is indicating a maximal 1% mismatch.
            The default is 0.01
        bidirectional_search : bool, optional
            Select if vectors of substrate and film are exchangable during the
            lattice search. The default is True
        vacuum : float, optional
            Thickness of the vacuum layer for the final interface. The default
            is 15.0
        interface_distance : int, float or str, optional
            Determines the distance between the matched slabs if an interface
            structure is returned. If the input can be transformed into a float,
            that float will be used as the distance. If not, the distance will
            be automatically computed as the average layer distance of the
            two slabs. The default is "auto"
        interface_distance_addon : float, optional
            This will be added to the automatic interface distance if
            interface_distance is not set explicitly to a float or int.
            The default is 0.0

        Returns
        -------
        None.

        """
        # handle inconsistent input
        weight_1, weight_2, = self.__check_weights(strain_weight_1,
                                                   strain_weight_2)
                    
        self.match_params = {'max_area': max_area,
                             'max_length_tol': max_length_tol,
                             'max_angle_tol': max_angle_tol,
                             'max_area_ratio_tol': max_area_ratio_tol,
                             'bidirectional': bidirectional_search
                            }
        self.vacuum_thickness = vacuum
        self.aligned_top_slab = None
        self.aligned_bot_slab = None
        # Assign top and bottom slabs with strain weights.
        self.__assign_top_bottom(slab_1.copy(),
                                 slab_2.copy(),
                                 weight_1,
                                 weight_2)
        # Set interface distance
        self.__set_interface_dist(interface_distance, interface_distance_addon)
        # Set the vacua for the centered slabs to ensure correct vacuum for the
        # interface
        self.__set_vacua()
        
    def __check_weights(self, strain_weight_1, strain_weight_2):
        """
        Check if the supplied strain weights are making sense and correct them if not.
        

        Parameters
        ----------
        strain_weight_1 : float
            Weight 1
        strain_weight_2 : float
            weight 2

        Returns
        -------
        float
            Weight 1
        float
            Weight 2

        """
        if not sum((strain_weight_1, strain_weight_2)):
            warnings.warn('The sum of the weights is zero which is not allowed!\n'
                          'The strain weights will both be reset to 1 and strain '
                          'will be distributed evenly between the two materials.')
            return 1.0, 1.0
        elif strain_weight_1 < 0 or strain_weight_2 < 0:
            warnings.warn('One or both of the weights is negative which may '
                          'lead to unforseen effects and is not allowed!\n'
                          'The strain weights will both be reset to 1 and strain '
                          'will be distributed evenly between the two materials.')
            return 1.0, 1.0
        else:
            return strain_weight_1, strain_weight_2
    
    def __set_vacua(self):
        """
        Set the vacuum thickness for the top and bottom slabs.

        Returns
        -------
        None.

        """
        thickness_top = Shaper.get_proj_height(self.top_slab, 'slab')
        thickness_bot = Shaper.get_proj_height(self.bot_slab, 'slab')
        self.vacuum_top = thickness_bot + self.vacuum_thickness + self.inter_dist
        self.vacuum_bot = thickness_top + self.vacuum_thickness + self.inter_dist

    def __set_interface_dist(self, initial_distance, distance_boost):
        """
        Set the interface distance for the class instance.
        
        If the input can be transformed into a float,
        that float will be used as the distance. If not, the distance will
        be automatically computed as the average layer distance of the
        two slabs.

        Parameters
        ----------
        initial_distance : any type possible
            if transformable to a float, the float will be used, otherwise
            automatic computation is done.
        distance_boost : float or int
            added to interface distance if it is automatically determined.

        Returns
        -------
        None.

        """
        try:
            self.inter_dist = float(initial_distance)
        except:
<<<<<<< HEAD
            av_spacing_top = Shaper.get_average_layer_spacing(self.top_slab)
            av_spacing_bot = Shaper.get_average_layer_spacing(self.bot_slab)
            self.inter_dist = np.mean([av_spacing_top, av_spacing_bot])
=======
            av_spacing_top = Shaper._get_average_layer_spacing(self.top_slab)
            av_spacing_bot = Shaper._get_average_layer_spacing(self.bot_slab)
            self.inter_dist = np.mean([av_spacing_top, av_spacing_bot]) + distance_boost
>>>>>>> 251e2bf0
                
    
    def __get_formula_and_miller(self, slab):
        """
        Return a string combination of a reduced formula and miller indices.

        Parameters
        ----------
        slab : pymatgen.core.surface.Slab
            input slab

        Returns
        -------
        str
            Reduced formula plus miller indices

        """
        f, _ = slab.composition.get_reduced_formula_and_factor()
        m = ''.join(str(s) for s in slab.miller_index)
        return f+m
    
    
    def __assign_top_bottom(self, slab_1, slab_2, weight_1, weight_2):
        """
        Assign top and bottom slab based on the formula and miller index.
        
        Make sure that the c-axis are orthogonal to the ab-plane.
        This is just for consistency since above and below are of course
        not meaningfull in a DFT context. Strain weights are assigned
        accordingly as well.

        Parameters
        ----------
        slab_1 : pymatgen.core.surface.Slab
            First slab.
        slab_2 : pymatgen.core.surface.Slab
            Second slab.
        weight_1 : float
            Weight for the strain distribution for slab 1.
        weight_2 : float
            Weight for the strain distribution for slab 2.

        Returns
        -------
        None.

        """
        n1 = self.__get_formula_and_miller(slab_1)
        n2 = self.__get_formula_and_miller(slab_2)
        opt1 = min(n1, n2)
        opt2 = max(n1, n2)
        
        if n1 == opt1 and n2 == opt2:
            self.top_slab = slab_1.get_orthogonal_c_slab()
            self.top_weight = weight_1
            self.top_miller = slab_1.miller_index
            self.bot_slab = slab_2.get_orthogonal_c_slab()
            self.bot_weight = weight_2
            self.bot_miller = slab_2.miller_index
        else:
            self.top_slab = slab_2.get_orthogonal_c_slab()
            self.top_weight = weight_2
            self.top_miller = slab_2.miller_index
            self.bot_slab = slab_1.get_orthogonal_c_slab()
            self.bot_weight = weight_1
            self.bot_miller = slab_2.miller_index
            
            
    def __make_3d_lattice_from_2d_lattice(self, slab, uv):
        """
        Takes a slab and adds its third lattice vector to the 2D lattice that is also passed.

        Parameters
        ----------
        slab : pymatgen.core.surface.Slab
            slab from which the third lattice vector is taken
        uv : [np.array, np.array]
            2D lattice

        Returns
        -------
        latt : pymatgen.core.lattice.Lattice
            Full 3D lattice

        """

        latt = Lattice(np.array([uv[0][:],
                                 uv[1][:],
                                 slab.lattice.matrix[2, :]
                                 ]
                                ))
        return latt

    def __get_supercell_matrix(self, slab, lattice):
        """
        Return a matrix that can be used to construct a supercell.

        Parameters
        ----------
        slab : pymatgen.core.surface.Slab
            Input slab for which a supercell should be constructed
        lattice : pymatgen.core.lattice.Lattice
            Lattice to which the input slab should be transformed.

        Returns
        -------
        sc_matrix : np.array
            Scaling matrix to construct a supercell.

        """
        _, __, sc_matrix = slab.lattice.find_mapping(lattice,
                                ltol=self.match_params['max_length_tol'],
                                atol=1)
        sc_matrix[2] = np.array([0, 0, 1])
        return sc_matrix
    
    def _set_intended_vacuum(self, slab, vacuum):
        return Shaper.modify_vacuum(slab,
                                    vacuum,
                                    method='to_value',
                                    center=False)
        
    
    def _find_lattice_match(self):
        """
        Compute a matching lattice for heterogeneous interfaces.
        
        Compute the reduced matching lattice vectors for heterostructure
        interfaces as described in the paper by Zur and McGill:
        Journal of Applied Physics 55, 378 (1984); doi: 10.1063/1.333084
        Implementation by pymatgen.


        Returns
        -------
        matched_top_vec : [np.array, np.array]
            2D lattice for the first slab.
        matched_bot_vec : [np.array, np.array]
            2D lattice for the second slab.

        """
        zsl_gen = ZSLGenerator(**self.match_params)
        try:
            zsl_match = next(zsl_gen(film_vectors=self.top_slab.lattice.matrix[0:2],
                            substrate_vectors=self.bot_slab.lattice.matrix[0:2],
                            lowest=True))
            matched_top_vec = zsl_match.film_sl_vectors
            matched_bot_vec = zsl_match.substrate_sl_vectors
            self.zsl_match = zsl_match
            return matched_top_vec, matched_bot_vec
        except:
            return None, None
        
    
    def _get_matching_lattices(self):
        """
        Find a matching lattice and return two Lattices if it is found.

        Returns
        -------
        None, None
            Return None twice if no match is found with the parameters.
        pymatgen.core.lattice.Lattice, pymatgen.core.lattice.Lattice
            Return two Lattice objects that are matched if a match is found.

        """
        top_vec, bot_vec = self._find_lattice_match()
        # Handle the possibility that no match is found
        if not top_vec and not bot_vec:
            return None, None
        top_latt = self.__make_3d_lattice_from_2d_lattice(self.top_slab, top_vec)
        bot_latt = self.__make_3d_lattice_from_2d_lattice(self.bot_slab, bot_vec)
        
        self.unstrained_top_lattice = top_latt
        self.unstrained_bot_lattice = bot_latt
        
        return top_latt, bot_latt
    
    
    def _get_matching_supercells(self):
        """
        Return almost matched supercells of the input slabs

        Returns
        -------
        None, None
            Return None twice if no match is found with the parameters.
        pymatgen.core.surface.Slab, pymatgen.core.surface.Slab
            Two slabs that are almost matched, but still need to be strained.

        """
        top_latt, bot_latt = self._get_matching_lattices()
        # Handle the possibility that no match is found
        if not top_latt and not bot_latt:
            return None, None
        supercell_matrix_top = self.__get_supercell_matrix(self.top_slab, top_latt)
        supercell_matrix_bot = self.__get_supercell_matrix(self.bot_slab, bot_latt)
        supercell_top = self.top_slab.copy()
        supercell_bot = self.bot_slab.copy()
        supercell_top.make_supercell(supercell_matrix_top)
        supercell_bot.make_supercell(supercell_matrix_bot)
        return supercell_top, supercell_bot
            

    def get_aligned_slabs(self):
        """
        Get alinged slabs that are stretched according to the supplied weights.
        
        The first slab returned will be flipped horizontally so that the side
        facing the interface will be the one initially facing in the positive
        z direction.

        Returns
        -------
        None, None
            Return None twice if no match is found with the parameters.
        pymatgen.core.surface.Slab, pymatgen.core.surface.Slab
            Two slabs that are fully matched, e.g. they have the same lattice
            in x and y directions, z lattice vector may differ though!

        """
        if are_slabs_aligned(self.top_slab, self.bot_slab):
            print("\n  Slabs are already aligned!\n")
            flipped_slab = center_slab(flip_slab(self.top_slab))
            self.aligned_top_slab, self.aligned_bot_slab = flipped_slab, self.bot_slab
        else:
            sc_top, sc_bot = self._get_matching_supercells()
            # Return None, None if no match was found for the given parameters.
            if not sc_top and not sc_bot:
                return None, None
            new_lattice = get_average_lattice(sc_top.lattice,
                                              sc_bot.lattice,
                                              self.top_weight,
                                              self.bot_weight)
            l_top = self.__make_3d_lattice_from_2d_lattice(sc_top, new_lattice.matrix)
            l_bot = self.__make_3d_lattice_from_2d_lattice(sc_bot, new_lattice.matrix)
                                                        
            sc_top.lattice = l_top
            sc_bot.lattice = l_bot
            
            flipped_slab = flip_slab(sc_top)
            self.aligned_top_slab, self.aligned_bot_slab = flipped_slab, sc_bot

        return self.aligned_top_slab, self.aligned_bot_slab        
        
    def get_centered_slabs(self):
        """
        Return slabs that are already positioned to form and interface around z=0.
        
        
        The first slab returned will be flipped horizontally so that the side
        facing the interface will be the one initially facing in the positive
        z direction.

        Returns
        -------
        None, None
            Return None twice if no match is found with the parameters.
        pymatgen.core.surface.Slab, pymatgen.core.surface.Slab
            Two slabs that are fully matched, e.g. they have the same lattice
            in x and y directions, z lattice vector may differ though! They
            are positioned in such a way that the first slab will be half the
            interface distance above z=0, while the second one will be
            half that distance below z=0.

        """
        if self.aligned_top_slab and self.aligned_bot_slab:
            top_slab, bot_slab = self.aligned_top_slab, self.aligned_bot_slab
        else:
            top_slab, bot_slab = self.get_aligned_slabs()
        if not top_slab and not bot_slab:
                return None, None
        top_slab = self._set_intended_vacuum(top_slab, self.vacuum_top)
        bot_slab = self._set_intended_vacuum(bot_slab, self.vacuum_bot)
        tcs, bcs = recenter_aligned_slabs(top_slab, bot_slab, d=self.inter_dist)
        return tcs, bcs
        
    def get_interface(self):
        """
        Return an Interface object containing two matched slabs.
        
        They are correctly orientated and have a defined distance to each other.
        The relative lateral position of the slabs are random though.

        Returns
        -------
        pymatgen.core.interface.Interface
            Matched interface structure of two slabs.

        """
        tcs, bcs = self.get_centered_slabs()
        if not tcs and not bcs:
                return None
        #interface = stack_aligned_slabs(bcs, tcs)
        
        self.interface = Interface.from_slabs(substrate_slab=bcs,
                                              film_slab=tcs,
                                              gap=self.inter_dist,
                                              vacuum_over_film=self.vacuum_thickness)
        
        self.interface = clean_up_site_properties(self.interface)

        self.interface.interface_properties = {'area': tcs.surface_area,
                                               'strain': self.get_strain(),
                                               'film_miller': self.top_miller,
                                               'substrate_miller': self.bot_miller,
                                               'strain_weights': {'film': self.top_weight,
                                                                  'substrate': self.bot_weight},
                                               }
        
        return self.interface
    
    def get_interface_distance(self):
        """
        Return the interface distance of the InterfaceMatcher class instance.

        Returns
        -------
        float
            Distance between the two slabs in Angstrom.

        """
        return self.inter_dist

    def get_strain(self):
        """
        Calculate the strains on the aligned top and bottom slabs by comparing
        the unstrained lattices of the constituent slabs and final lattice
        of the interface.

        Returns
        -------
        dict
            Dictionary with keys 'top' and 'bot' with the percentages of
            strain in the two directions of the lattice vectors.

        """
        if hasattr(self, 'strain'):
            return self.strain

        if are_slabs_aligned(self.top_slab, self.bot_slab):
            self.strain = {'top': [0, 0], 'bot': [0, 0]}
            return self.strain

        if not hasattr(self, 'interface'):
            self.get_interface()

        u_top_latt = self.unstrained_top_lattice
        u_bot_latt = self.unstrained_bot_lattice
        inter_latt = self.interface.lattice
        
        top_strain_ab = [100*(inter_latt.abc[i]-u_top_latt.abc[i])/u_top_latt.abc[i]
                               for i in range(2)]
        bot_strain_ab = [100*(inter_latt.abc[i]-u_bot_latt.abc[i])/u_bot_latt.abc[i]
                               for i in range(2)]
        
        top_strain_gamma = (inter_latt.gamma-u_top_latt.gamma)
      
        bot_strain_gamma = (inter_latt.gamma-u_bot_latt.gamma)

        self.strain = {'top': {'a': top_strain_ab[0], 'b': top_strain_ab[1], 'gamma': top_strain_gamma},
                       'bot': {'a': bot_strain_ab[0], 'b': bot_strain_ab[1], 'gamma': bot_strain_gamma}}

        return self.strain<|MERGE_RESOLUTION|>--- conflicted
+++ resolved
@@ -331,15 +331,9 @@
         try:
             self.inter_dist = float(initial_distance)
         except:
-<<<<<<< HEAD
-            av_spacing_top = Shaper.get_average_layer_spacing(self.top_slab)
-            av_spacing_bot = Shaper.get_average_layer_spacing(self.bot_slab)
-            self.inter_dist = np.mean([av_spacing_top, av_spacing_bot])
-=======
             av_spacing_top = Shaper._get_average_layer_spacing(self.top_slab)
             av_spacing_bot = Shaper._get_average_layer_spacing(self.bot_slab)
             self.inter_dist = np.mean([av_spacing_top, av_spacing_bot]) + distance_boost
->>>>>>> 251e2bf0
                 
     
     def __get_formula_and_miller(self, slab):
