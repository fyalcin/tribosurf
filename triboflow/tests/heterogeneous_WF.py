#!/usr/bin/env python3
# -*- coding: utf-8 -*-
"""
Created on Fri Jun 19 16:15:02 2020

@author: mwo
"""

from fireworks import LaunchPad
from fireworks.core.rocket_launcher import rapidfire
from triboflow.workflows.main import heterogeneous_wf


inputs = {'material_1': {'formula': 'ZnCu',
                         'miller': '111',
                         'mpid': 'mp-987',
<<<<<<< HEAD
                         'thick_min': 3,
=======
                         'thick_min': 4,
>>>>>>> 81235a84
                         'thick_max': 12,
                         'thick_incr': 1,
                         },
          'material_2': {'formula': 'WC',
<<<<<<< HEAD
                         'miller': '001',
                         'mpid': 'mp-13136',
=======
                         'miller': [1,1,-2],
                         'mpid': 'mp-1894',
>>>>>>> 81235a84
                         'thick_min': 4,
                         'thick_max': 12,
                         'thick_incr': 1
                         },
          'computational_params':{'functional': 'PBE',
                                  'volume_tolerance': 0.001,
                                  'BM_tolerance': 0.01,
                                  'use_vdw': 'No',
                                  'surfene_thr': 0.01,
                                  'vacuum': 12},
          'interface_params':{'max_area': 100,
                              'r1r2_tol': 0.1,
                              'max_mismatch': 0.05
                              }
          }

WF = heterogeneous_wf(inputs)

lpad = LaunchPad.auto_load()
lpad.add_wf(WF)
#rapidfire(lpad)<|MERGE_RESOLUTION|>--- conflicted
+++ resolved
@@ -14,22 +14,13 @@
 inputs = {'material_1': {'formula': 'ZnCu',
                          'miller': '111',
                          'mpid': 'mp-987',
-<<<<<<< HEAD
                          'thick_min': 3,
-=======
-                         'thick_min': 4,
->>>>>>> 81235a84
                          'thick_max': 12,
                          'thick_incr': 1,
                          },
           'material_2': {'formula': 'WC',
-<<<<<<< HEAD
                          'miller': '001',
                          'mpid': 'mp-13136',
-=======
-                         'miller': [1,1,-2],
-                         'mpid': 'mp-1894',
->>>>>>> 81235a84
                          'thick_min': 4,
                          'thick_max': 12,
                          'thick_incr': 1
