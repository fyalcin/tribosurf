#!/usr/bin/env python3
# -*- coding: utf-8 -*-
"""
Created on Wed Sep 22 11:17:06 2021

@author: wolloch
"""

from fireworks import LaunchPad

from pymatgen.core.surface import Slab
from pymatgen.core.structure import Structure
from hitmen_utils.workflows import  dynamic_relax_swf
from triboflow.utils.database import StructureNavigator
<<<<<<< HEAD
from hitmen_utils.vasp_tools import  (
=======
from hitmen_utils.vasp_tools import (
>>>>>>> 3a519929
    get_custom_vasp_static_settings,
    get_custom_vasp_relax_settings,
)

nav = StructureNavigator("auto", True)

# mpids = ['mp-134', 'mp-13', 'mp-66']
mpids = ["mp-1894"]
input_list = []
for mpid in mpids:
    mat_dict = nav.get_bulk_from_db(functional="PBE", mp_id=mpid)
    struct = Structure.from_dict(mat_dict["primitive_structure"])
    comp_params = mat_dict["comp_parameters"]
    comp_params["functional"] = "SCAN"
    # comp_params['use_vdw'] = True
    vis = get_custom_vasp_relax_settings(
        struct, comp_params, "bulk_full_relax"
    )
    input_list.append(
        [struct, vis, f"{struct.composition.reduced_formula}_test_relax_SCAN"]
    )

WF = dynamic_relax_swf(
    inputs_list=input_list,
    wf_name="test_relax_wf",
    add_static=True,
    prerelax_system=True,
)
lpad = LaunchPad.auto_load()
lpad.add_wf(WF)<|MERGE_RESOLUTION|>--- conflicted
+++ resolved
@@ -10,13 +10,9 @@
 
 from pymatgen.core.surface import Slab
 from pymatgen.core.structure import Structure
-from hitmen_utils.workflows import  dynamic_relax_swf
+from hitmen_utils.workflows import dynamic_relax_swf
 from triboflow.utils.database import StructureNavigator
-<<<<<<< HEAD
-from hitmen_utils.vasp_tools import  (
-=======
 from hitmen_utils.vasp_tools import (
->>>>>>> 3a519929
     get_custom_vasp_static_settings,
     get_custom_vasp_relax_settings,
 )
