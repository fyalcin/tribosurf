--- conflicted
+++ resolved
@@ -100,13 +100,10 @@
     data = read_json(file_location + filename)
     return data
 
-<<<<<<< HEAD
-=======
 def load_homoatomic_materials(file_location=project_folder+'/../',
                   filename='homoatomic_materials.json'):
     data = read_json(file_location + filename)
     return data
->>>>>>> 81235a84
 
 def read_runtask_params(obj, fw_spec, required_params, optional_params,
                         default_file, default_key):
