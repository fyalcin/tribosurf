--- conflicted
+++ resolved
@@ -548,13 +548,8 @@
 
     """
 
-<<<<<<< HEAD
-    # Call the navigator for retrieving structure
-    nav = Navigator(db_file=db_file, high_level=high_level)
-=======
     # retrieve the structure
     db = VaspDB(db_file=db_file, high_level=high_level_db)
->>>>>>> 632453fa
 
     # Define the filter (fltr) to be used
     fltr = {"mpid": mp_id}
@@ -625,15 +620,9 @@
 
     """
 
-<<<<<<< HEAD
-    # Call the navigator and retrieve the simulation data from tag
-    nav = Navigator(db_file=db_file, high_level=high_level)
-    vasp_calc = nav.find_data(collection, {tag_key: tag})
-=======
     # Retrieve the simulation data from tag
     db = VaspDB(db_file=db_file, high_level=high_level_db)
     vasp_calc = db.find_data(collection, {tag_key: tag})
->>>>>>> 632453fa
 
     # Retrieve the correct dictionary and obtain the structure
     info = None
