--- conflicted
+++ resolved
@@ -448,7 +448,6 @@
         uis['LREAL'] = '.FALSE.'
         uis['ICHARG'] = 11
         uis['NELMDL'] = -1
-<<<<<<< HEAD
         
     if 'kspacing' in comp_parameters:
         uis['KSPACING'] = comp_parameters['kspacing']
@@ -456,12 +455,6 @@
         kpoints = None
     elif 'k_dens' in comp_parameters:
         if static_type.startswith('slab_') or static_type.startswith('interface_'):
-=======
-
-    if 'k_dens' in comp_parameters:
-        #kpoints = Kpoints.automatic(structure, comp_parameters['k_dens'])
-        if static_type.startswith('slab_'):
->>>>>>> db1be474
             is_slab = True
         else:
             is_slab = False
@@ -475,14 +468,7 @@
             is_slab = True
         else:
             is_slab = False
-<<<<<<< HEAD
-        KPTS = MeshFromDenisty(structure,
-                               12.5,
-                               is_slab=is_slab,
-                               force_gamma=True)
-=======
         KPTS = MeshFromDensity(structure, 12.5, is_slab=is_slab, force_gamma=True)
->>>>>>> db1be474
         kpoints = KPTS.get_kpoints()
     uks = kpoints
     
@@ -619,18 +605,12 @@
             vdw = None
     else:
         vdw = None
-<<<<<<< HEAD
         
     if 'kspacing' in comp_parameters:
         uis['KSPACING'] = comp_parameters['kspacing']
         uis['KGAMMA'] = True
         kpoints = None
     elif 'k_dens' in comp_parameters:
-=======
-
-    if 'k_dens' in comp_parameters:
-        #kpoints = Kpoints.automatic(structure, comp_parameters['k_dens'])
->>>>>>> db1be474
         if relax_type.startswith('slab_') or relax_type.startswith('interface_'):
             is_slab = True
         else:
@@ -641,20 +621,11 @@
                                force_gamma=True)
         kpoints = KPTS.get_kpoints()
     else:
-<<<<<<< HEAD
-=======
-        #if no k-density is supplied in the comp_parameters, use a large value
-        #kpoints = Kpoints.automatic(structure, 5000)
->>>>>>> db1be474
         if relax_type.startswith('slab_') or relax_type.startswith('interface_'):
             is_slab = True
         else:
             is_slab = False
-<<<<<<< HEAD
-        KPTS = MeshFromDenisty(structure,
-=======
         KPTS = MeshFromDensity(structure,
->>>>>>> db1be474
                                12.5,
                                is_slab=is_slab,
                                force_gamma=True)
