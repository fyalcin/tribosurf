--- conflicted
+++ resolved
@@ -177,18 +177,11 @@
         collection : str, VaspCalcDb
             Name of the collection in the database o r in the VaspCalcDb object.
         
-<<<<<<< HEAD
-        Returns
-        -------
-        collection_obj : VaspCalcDb
-            Database object containing the collection of the database.     
-=======
         Return
         ------
         collection_obj : VaspCalcDb
             Database object containing the collection of the database.
   
->>>>>>> f285db74
         """
 
         if isinstance(collection, str):
@@ -196,15 +189,9 @@
         elif isinstance(collection, VaspCalcDb):
             collection_obj = collection
         else:
-<<<<<<< HEAD
             raise NavigatorError('{} is not a valid data type. The collection '
                                  'must be a string or VaspCalcDb.'
                                  ' '.format(type(collection)))
-=======
-            raise ValueError('{} is not a valid data type. The collection '
-                             'must be a string or VaspCalcDb.'
-                             ' '.format(type(collection)))
->>>>>>> f285db74
         
         return collection_obj
 
@@ -291,13 +278,6 @@
         
         message : str, Optional
             Custom message to write in the console and/or in the log file.
-<<<<<<< HEAD
-=======
-
-        Return
-        ------
-        None.
->>>>>>> f285db74
 
         """
 
@@ -540,11 +520,7 @@
 
     def add_bulk_to_db(self, structure, mp_id, functional, message=None):
         """
-<<<<<<< HEAD
         Insert a bulk structure in the chosen database.
-=======
-        Insert a bulk structure in the triboflow high level database.
->>>>>>> f285db74
 
         Parameters
         ----------
@@ -560,7 +536,6 @@
         message : str, Optional
             Custom message to write in the console and/or in the log file.
 
-<<<<<<< HEAD
         """
 
         formula = structure.composition.reduced_formula
@@ -597,17 +572,11 @@
         message : str or None, optional
             Custom message to write in the console and/or in the log file.
             The default is None
-=======
-        Returns
-        -------
-        None.
->>>>>>> f285db74
 
         """
 
         formula = structure.composition.reduced_formula
         self.insert_data(
-<<<<<<< HEAD
             functional+'.slab_data', 
             {'mpid': mp_id,
              'formula': formula,
@@ -616,15 +585,6 @@
              message=message)
 
     def get_bulk_from_db(self, mp_id, functional, warning=False):
-=======
-            functional+'.bulk_data', 
-            {'mpid': mp_id,
-             'formula': formula,
-             'structure_fromMP': structure.as_dict()}, 
-             message=message)
-    
-    def get_bulk_from_db(self, mp_id, functional):
->>>>>>> f285db74
         """
         Get the data about bulk from the triboflow high level database.
         
@@ -634,7 +594,6 @@
             Materials Project id of the structure.
         
         functional : str
-<<<<<<< HEAD
             Functional. It could be PBE or SCAN.
 
         warning : bool
@@ -644,13 +603,6 @@
         Raises
         ------
         NavigatorError
-=======
-            Functional. It could be PBE por SCAN.
-        
-        Raises
-        ------
-        IOError
->>>>>>> f285db74
             If there is no result from the query.
 
         Returns
@@ -667,7 +619,6 @@
         if bulk:
             return bulk
         else:
-<<<<<<< HEAD
             message = 'No bulk material with MP-ID {} is found in the ' \
                       '{}.bulk_data collection.'.format(mp_id, functional)
             if warning:
@@ -677,13 +628,6 @@
                 raise StuctNavigatorError(message)
 
     def get_slab_from_db(self, mp_id, functional, miller, warning=False):
-=======
-            raise IOError('No bulk material with MP-ID {} is found in the'
-                          '{}.bulk_data collection.'.format(mp_id, functional))
-
-
-    def get_slab_from_db(self, mp_id, functional, miller):
->>>>>>> f285db74
         """
         Get the data about slab from the triboflow high level database.
 
@@ -698,7 +642,6 @@
         miller : str
             Miller indices for the slab as a list of three integers.
         
-<<<<<<< HEAD
         warning : bool
             Raise a warning instead of an error if the structure slab is not
             found in the database. The default is False.
@@ -706,11 +649,6 @@
         Raises
         ------
         StuctNavigatorError
-=======
-        Raises
-        ------
-        IOError
->>>>>>> f285db74
             If there is no result from the query.
 
         Returns
@@ -724,7 +662,6 @@
             functional+'.slab_data',
             {'mpid': mp_id, 'miller': miller})
         
-<<<<<<< HEAD
         # Return the slab or alternatively raise an error or warning
         if slab:
             return slab
@@ -739,16 +676,6 @@
                 raise StuctNavigatorError(message)
 
     def get_interface_from_db(self, name, functional, warning=False):
-=======
-        if slab:
-            return slab
-        else:
-            raise IOError('No slab with MP-ID {} and miller indices {} was found'
-                          ' in the {}.slab_data collection.'
-                          .format(mp_id, miller, functional))
-
-    def get_interface_from_db(self, name, functional):
->>>>>>> f285db74
         """
         Get the data about intreface from the eos database.
 
@@ -759,7 +686,6 @@
         
         functional : str
             Functional. It could be PBE por SCAN.
-<<<<<<< HEAD
 
         warning : bool
             Raise a warning instead of an error if the selected interface is not
@@ -768,12 +694,6 @@
         Raises
         ------
         StuctNavigatorError
-=======
-        
-        Raises
-        ------
-        IOError
->>>>>>> f285db74
             If there is no result from the query.
         
         Returns
@@ -790,7 +710,6 @@
         if interface:
             return interface
         else:
-<<<<<<< HEAD
             message = 'No interface with name {} was found in the ' \
                       '{}.interface_data collection.'.format(name, functional)
             if warning:
@@ -798,11 +717,6 @@
                 return None
             else:
                 raise StuctNavigatorError(message)
-=======
-            raise IOError(
-                'No interface with name {} was found in the '
-                '{}.interface_data collection.'.format(name, functional))
->>>>>>> f285db74
 
     def get_last_bmd_data_from_db(self, formula):
         """
@@ -826,10 +740,6 @@
 
         interface = self.db.eos.find(
             {'formula_pretty': formula}).sort('created_at', pymongo.DESCENDING)
-<<<<<<< HEAD
-=======
-        
->>>>>>> f285db74
         return interface[0]
     
 class NavigatorMP:
@@ -879,13 +789,8 @@
                                  properties=['material_id'])
 
         if len(mp_id) == 0 or mp_id is None:
-<<<<<<< HEAD
             raise NavigatorMPError('{} has not been found in the Materials Project'
                                    ' database.'.format(chem_formula))
-=======
-            raise NameError('{} has not been found in the Materials Project'
-                            ' database.'.format(chem_formula))
->>>>>>> f285db74
         return mp_id[0]['material_id']
 
     def get_low_energy_structure(self, chem_formula, mp_id=None, 
@@ -1072,4 +977,4 @@
     else:
         data_conv = convert_image_to_bytes(data)
             
-    return data_conv
+    return data_conv