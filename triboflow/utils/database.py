--- conflicted
+++ resolved
@@ -10,11 +10,7 @@
 
 __author__ = 'Omar Chehaimi'
 __credits__ = 'This module is based on the Triboflow package, Michael Wolloch'
-<<<<<<< HEAD
 __copyright__ = 'Copyright 2021, Prof. M.C. Righi, TribChem, SLIDE-ERC, University of Bologna'
-=======
-__copyright__ = 'Copyright 2021, Prof. M.C. Righi, TribChem, ERC-SLIDE, University of Bologna'
->>>>>>> 75912e7c
 __contact__ = 'clelia.righi@unibo.it'
 __date__ = 'February 1st, 2021'
 
